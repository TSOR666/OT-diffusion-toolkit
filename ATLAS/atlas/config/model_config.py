from dataclasses import dataclass, field
from typing import Tuple
import warnings

from .conditioning_config import ConditioningConfig, LoRAConfig


@dataclass
class HighResModelConfig:
    """Configuration for the high-resolution latent score model.

    Defaults target latent diffusion on 1024x1024 images while keeping the network
    feasible on modern GPUs.
    """

    in_channels: int = 4
    out_channels: int = 4
    latent_downsampling_factor: int = 8  # VAE downsampling (8 for SD VAE, 4 for some others)
    base_channels: int = 192
    channel_mult: Tuple[int, ...] = (1, 2, 4, 4)
    num_res_blocks: int = 2
    attention_levels: Tuple[int, ...] = (1, 2)
    num_heads: int = 4
    dropout: float = 0.0
    time_emb_dim: int = 768
    model_variant: str = "custom"
    conditional: bool = True
    # Optional vector conditioning dimension (e.g., class embeddings). Set to 0 to disable.
    conditioning_dim: int = 0
    cross_attention_levels: Tuple[int, ...] = (1, 2)
    conditioning_dim: int = 768
    # Legacy fields retained for backward compatibility; kept in sync with conditioning config.
    use_clip_conditioning: bool = True
    context_dim: int = 768
    lora: LoRAConfig = field(default_factory=LoRAConfig)
    conditioning: ConditioningConfig = field(default_factory=ConditioningConfig)

    def __post_init__(self) -> None:
        if self.in_channels <= 0 or self.out_channels <= 0:
            raise ValueError("in_channels and out_channels must be positive.")
        if self.base_channels <= 0:
            raise ValueError("base_channels must be positive.")
        if self.base_channels < 32:
            warnings.warn(
                f"Very small base_channels ({self.base_channels}) may limit capacity.",
                UserWarning,
                stacklevel=2,
            )
        if self.base_channels > 512:
            warnings.warn(
                f"Large base_channels ({self.base_channels}) may cause memory issues.",
                ResourceWarning,
                stacklevel=2,
            )
        if not (0.0 <= self.dropout <= 1.0):
            raise ValueError(f"dropout must be in [0, 1], got {self.dropout}.")
        if self.time_emb_dim <= 0:
            raise ValueError("time_emb_dim must be positive.")
        if self.conditioning_dim < 0:
            raise ValueError("conditioning_dim must be non-negative.")
        if self.time_emb_dim < 128:
            warnings.warn(
                f"Small time_emb_dim ({self.time_emb_dim}) may limit temporal modeling",
                UserWarning,
                stacklevel=2,
            )
        if not self.model_variant:
            warnings.warn("model_variant is empty; defaulting to 'custom'.", UserWarning, stacklevel=2)
            self.model_variant = "custom"
        if self.num_res_blocks <= 0:
            raise ValueError("num_res_blocks must be positive.")
        if self.num_heads <= 0:
            raise ValueError("num_heads must be positive.")
        if self.latent_downsampling_factor <= 0:
            raise ValueError("latent_downsampling_factor must be positive.")
        if self.latent_downsampling_factor & (self.latent_downsampling_factor - 1) != 0:
            warnings.warn(
                f"latent_downsampling_factor {self.latent_downsampling_factor} is not a power of 2.",
                UserWarning,
                stacklevel=2,
            )
        if not self.channel_mult:
            raise ValueError("channel_mult cannot be empty.")
        if any(mult <= 0 for mult in self.channel_mult):
            raise ValueError("All channel_mult values must be positive.")
        if self.channel_mult[0] != 1:
            warnings.warn(
                f"channel_mult[0]={self.channel_mult[0]} (typically 1).",
                UserWarning,
                stacklevel=2,
            )
        max_channels = self.base_channels * max(self.channel_mult)
        if max_channels > 2048:
            warnings.warn(
                f"Maximum channels {max_channels} may cause memory issues.",
                ResourceWarning,
                stacklevel=2,
            )
        depth = len(self.channel_mult)
        max_level = depth - 1
        invalid_attn = [lvl for lvl in self.attention_levels if lvl > max_level or lvl < 0]
        if invalid_attn:
            raise ValueError(
                f"attention_levels {invalid_attn} exceed available depth {max_level}."
            )
        invalid_cross = [
            lvl for lvl in self.cross_attention_levels if lvl > max_level or lvl < 0
        ]
        if invalid_cross:
            raise ValueError(
                f"cross_attention_levels {invalid_cross} exceed available depth {max_level}."
            )
        for lvl in self.attention_levels:
            channels_at_level = self.base_channels * self.channel_mult[lvl]
            if channels_at_level % self.num_heads != 0:
                raise ValueError(
                    f"Channels at attention level {lvl} ({channels_at_level}) must be divisible by num_heads ({self.num_heads})."
                )
        if self.conditioning_dim < 0:
            raise ValueError("conditioning_dim must be non-negative.")
        if self.conditional:
            if self.conditioning.context_dim <= 0:
                raise ValueError("conditioning.context_dim must be positive when conditional=True.")
            if self.context_dim != self.conditioning.context_dim:
                warnings.warn(
                    f"context_dim ({self.context_dim}) differs from conditioning.context_dim ({self.conditioning.context_dim}); "
<<<<<<< HEAD
                    "these must match for CLIP conditioning.",
=======
                    "this may cause dimension mismatches.",
>>>>>>> c7be6ff6
                    UserWarning,
                    stacklevel=2,
                )
            if self.use_clip_conditioning != self.conditioning.use_clip:
                warnings.warn(
                    "use_clip_conditioning differs from conditioning.use_clip; using conditioning.use_clip.",
                    UserWarning,
                    stacklevel=2,
                )
                self.use_clip_conditioning = self.conditioning.use_clip
            if self.conditioning_dim == 0:
                self.conditioning_dim = self.context_dim
        else:
            self.use_clip_conditioning = False
            self.conditioning_dim = 0

    @property
    def depth(self) -> int:
        return len(self.channel_mult)

    @property
    def max_channels(self) -> int:
        return self.base_channels * max(self.channel_mult)

    @property
    def total_downsampling(self) -> int:
        return int(2 ** self.depth)

    def __repr__(self) -> str:
        return (
            f"HighResModelConfig(depth={self.depth}, base_ch={self.base_channels}, "
            f"max_ch={self.max_channels}, heads={self.num_heads}, conditional={self.conditional})"
        )<|MERGE_RESOLUTION|>--- conflicted
+++ resolved
@@ -124,11 +124,7 @@
             if self.context_dim != self.conditioning.context_dim:
                 warnings.warn(
                     f"context_dim ({self.context_dim}) differs from conditioning.context_dim ({self.conditioning.context_dim}); "
-<<<<<<< HEAD
                     "these must match for CLIP conditioning.",
-=======
-                    "this may cause dimension mismatches.",
->>>>>>> c7be6ff6
                     UserWarning,
                     stacklevel=2,
                 )
