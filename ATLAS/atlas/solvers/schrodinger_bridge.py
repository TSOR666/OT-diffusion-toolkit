
import logging
import math
import time
from collections import OrderedDict
from contextlib import nullcontext
from functools import partial
from typing import Any, Callable, Dict, Iterable, List, Optional, Sequence, Tuple, Union

import numpy as np
import torch
import torch.nn as nn
try:
    from torch.cuda.amp import autocast
except Exception:  # pragma: no cover - autocast optional
    autocast = None

from ..config.kernel_config import KernelConfig
from ..config.sampler_config import SamplerConfig
from ..kernels import (
    KernelOperator,
    DirectKernelOperator,
    FFTKernelOperator,
    NystromKernelOperator,
    RFFKernelOperator,
)
from ..utils.noise_prediction import NoisePredictionAdapter
from ..utils.random import set_seed

try:
    from ..schedules import karras_noise_schedule
except Exception:  # pragma: no cover - soft import to avoid circular issues in docs builds
    karras_noise_schedule = None


_VALID_KERNEL_TYPES = {"gaussian", "laplacian", "cauchy"}


class SchroedingerBridgeSolver:
    """
    Unified Schrodinger Bridge solver based on operator theory.
    
    This implementation unifies different computational approaches under
    a common operator-theoretic framework, representing the SB problem
    as finding the fixed point of an RKHS operator.

    The ``noise_schedule`` callable is expected to return alpha(t) values in (0, 1]
    that define the noise-to-signal ratio used to compute sigma(t).
    """
    def __init__(
        self,
        score_model: nn.Module, 
        noise_schedule: Callable,
        device: torch.device = torch.device('cuda' if torch.cuda.is_available() else 'cpu'),
        kernel_config: Optional[KernelConfig] = None,
        sampler_config: Optional[SamplerConfig] = None,
    ):
        """
        Initialize the unified SB solver.
        
        Args:
            score_model: Neural network predicting the score
            noise_schedule: Function returning alpha(t) in (0, 1] at time t
            device: Device to run computations on
            kernel_config: Kernel configuration
            sampler_config: Sampler configuration
        """
        self.noise_schedule = noise_schedule
        self.device = device
        self._score_model: nn.Module
        self.noise_predictor: NoisePredictionAdapter
        self.score_model = score_model
        self._karras_params = self._extract_karras_params(noise_schedule)
        
        # Use provided configs or set defaults
        if kernel_config is None:
            kernel_config = KernelConfig()
        if sampler_config is None:
            sampler_config = SamplerConfig()
            
        # Extract configuration parameters
        if not (1e-10 <= kernel_config.epsilon <= 1e2):
            raise ValueError(
                f"epsilon must be in [1e-10, 1e2], got {kernel_config.epsilon}"
            )
        self.epsilon = kernel_config.epsilon
        self.adaptive_epsilon = kernel_config.adaptive_epsilon
        self.solver_type = kernel_config.solver_type

        kernel_type = kernel_config.kernel_type.lower()
        if kernel_type not in _VALID_KERNEL_TYPES:
            raise ValueError(
                f"Unsupported kernel type '{kernel_config.kernel_type}'. "
                f"Supported types are: {sorted(_VALID_KERNEL_TYPES)}"
            )
        self.kernel_type = kernel_type
        if not (1 <= kernel_config.rff_features <= 100_000):
            raise ValueError(
                f"rff_features must be in [1, 100000], got {kernel_config.rff_features}"
            )
        self.rff_features = kernel_config.rff_features
        if not (1 <= kernel_config.n_landmarks <= 10_000):
            raise ValueError(
                f"n_landmarks must be in [1, 10000], got {kernel_config.n_landmarks}"
            )
        self.n_landmarks = kernel_config.n_landmarks

        self.sb_iterations = sampler_config.sb_iterations
        self.error_tolerance = sampler_config.error_tolerance
        self.marginal_constraint_threshold = sampler_config.marginal_constraint_threshold
        self.use_linear_solver = sampler_config.use_linear_solver
        self.use_multiscale = kernel_config.multi_scale
        self.use_mixed_precision = (
            sampler_config.use_mixed_precision
            and self.device.type == "cuda"
            and autocast is not None
        )
        self.scale_factors = kernel_config.scale_factors
        self.seed = sampler_config.seed
        self.cg_relative_tolerance = sampler_config.cg_relative_tolerance
        self.cg_absolute_tolerance = sampler_config.cg_absolute_tolerance
        if self.use_mixed_precision:
            self._amp_context = lambda: autocast(device_type="cuda", dtype=torch.float16)  # type: ignore[call-arg]
        else:
            self._amp_context = nullcontext

        # Initialize logger early for validation warnings
        self.logger = logging.getLogger("SchroedingerBridgeSolver")
        self.logger.setLevel(logging.INFO if sampler_config.verbose_logging else logging.WARNING)

        # Set random seed if provided
        if self.seed is not None:
            set_seed(self.seed)
            if self.device.type == "cuda":
                torch.backends.cudnn.deterministic = True
                torch.backends.cudnn.benchmark = False
                self.logger.info(
                    "Deterministic CUDA kernels enabled due to fixed seed; this may reduce performance."
                )
        
        # Initialize performance tracking
        self.perf_stats = {
            'total_time': 0.0,
            'kernel_time': 0.0,
            'sb_time': 0.0,
            'methods_used': {},
            'times_per_step': [],
            'memory_usage': [],
            'mean_weights': [],
            'hierarchy': [],
        }

        # Initialize kernel operator cache
        self.kernel_operators: "OrderedDict[Tuple[Any, ...], KernelOperator]" = OrderedDict()
        self.max_kernel_cache_size = int(kernel_config.max_kernel_cache_size)
        if self.max_kernel_cache_size <= 0:
            raise ValueError("max_kernel_cache_size must be positive")

        # Numerical guard for conjugate gradient denominators (dtype-aware, computed dynamically)
        # We use a multiplier of eps to ensure numerical stability across different dtypes
        self._min_curvature_multiplier = 1000.0

        # Instrumentation fields
        self.perf_stats.update(
            {
                "kernel_cache_hits": 0,
                "kernel_cache_misses": 0,
                "kernel_cache_evictions": 0,
                "cg_iterations_total": 0,
                "cg_solve_count": 0,
                "cg_restart_count": 0,
                "cg_failure_count": 0,
                "cg_last_residual": None,
            }
        )

    @property
    def score_model(self) -> nn.Module:
        return self._score_model

    @score_model.setter
    def score_model(self, model: nn.Module) -> None:
        if not isinstance(model, nn.Module):
            raise TypeError("score_model must be a torch.nn.Module")
        self._score_model = model
        self.noise_predictor = NoisePredictionAdapter(model)

    def _schedule_value_to_tensor(
        self, value: Union[float, torch.Tensor], reference: torch.Tensor
    ) -> torch.Tensor:
        """Convert a schedule value to a tensor that matches a reference tensor."""
        if isinstance(value, torch.Tensor):
            value = value.detach().to(device=reference.device, dtype=reference.dtype)
            if value.ndim == 0:
                return value
            return value.reshape(-1)[0]
        return torch.tensor(float(value), device=reference.device, dtype=reference.dtype)

    def _schedule_to_tensor(self, t: float, reference: torch.Tensor) -> torch.Tensor:
        """
        Evaluate the noise schedule at time ``t`` and return alpha(t) as a tensor.

        The schedule must produce values in the open interval (0, 1], which are later
        converted to sigma(t) using the standard sigma^2 = (1 - alpha) / alpha relation.
        """
        return self._schedule_value_to_tensor(self.noise_schedule(t), reference)

    def _compute_sigma(self, alpha: torch.Tensor) -> torch.Tensor:
        """Compute the noise scale sigma(t) from alpha(t): sigma^2 = (1-alpha)/alpha."""
        info = torch.finfo(alpha.dtype)
        alpha_clamped = torch.clamp(alpha, min=info.tiny, max=1.0)
        one_minus_alpha = torch.clamp(alpha.new_tensor(1.0) - alpha_clamped, min=info.tiny)
        return torch.sqrt(one_minus_alpha / alpha_clamped)

    def _extract_karras_params(
        self, schedule: Callable
    ) -> Optional[Tuple[float, float, float]]:
        """Infer parameters for karras_noise_schedule even when wrapped in functools.partial."""
        if karras_noise_schedule is None:
            return None

        func = schedule.func if isinstance(schedule, partial) else schedule
        if func is not karras_noise_schedule:
            return None

        defaults = karras_noise_schedule.__defaults__ or (0.002, 80.0, 7.0)
        kw = schedule.keywords if isinstance(schedule, partial) and schedule.keywords else {}

        try:
            sigma_min = float(kw.get("sigma_min", defaults[0]))
            sigma_max = float(kw.get("sigma_max", defaults[1]))
            rho = float(kw.get("rho", defaults[2]))
        except Exception:
            return None

        return sigma_min, sigma_max, rho

    def _karras_alpha_prime(
        self, t: float, reference: torch.Tensor
    ) -> Optional[torch.Tensor]:
        """Analytical derivative d(alpha)/dt for the Karras noise schedule."""
        if self._karras_params is None:
            return None

        sigma_min, sigma_max, rho = self._karras_params
        dtype = reference.dtype
        device = reference.device

        if isinstance(t, torch.Tensor):
            t_tensor = t.detach()
            if not torch.is_floating_point(t_tensor):
                t_tensor = t_tensor.to(dtype=torch.float32)
            t_tensor = t_tensor.to(device=device, dtype=dtype)
            if t_tensor.ndim > 0:
                t_tensor = t_tensor.reshape(-1)[0]
        else:
            t_tensor = torch.tensor(float(t), device=device, dtype=dtype)

        t_tensor = torch.clamp(t_tensor, 0.0, 1.0)

        sigma_min_root = torch.tensor(sigma_min, device=device, dtype=dtype) ** (1.0 / rho)
        sigma_max_root = torch.tensor(sigma_max, device=device, dtype=dtype) ** (1.0 / rho)
        sigma_path = sigma_max_root + t_tensor * (sigma_min_root - sigma_max_root)

        # sigma(t) = path(t) ** rho; d sigma / dt = rho * path(t) ** (rho-1) * path'(t)
        sigma_t = sigma_path ** rho
        sigma_prime = rho * (sigma_path ** (rho - 1.0)) * (sigma_min_root - sigma_max_root)

        denom = 1.0 + sigma_t ** 2
        alpha_prime = -2.0 * sigma_t * sigma_prime / (denom ** 2)
        return alpha_prime

    def _analytic_alpha_prime(
        self, t: float, reference: torch.Tensor
    ) -> Optional[torch.Tensor]:
        """
        Attempt to compute d(alpha)/dt analytically.
        
        Priority:
        1) Custom derivative attached to the schedule (``alpha_derivative`` or ``derivative``)
        2) Built-in Karras schedule derivative
        Fallback: numerical finite differences handled elsewhere.
        """
        derivative_fn = getattr(self.noise_schedule, "alpha_derivative", None) or getattr(
            self.noise_schedule, "derivative", None
        )
        if derivative_fn is not None:
            try:
                return self._schedule_value_to_tensor(derivative_fn(t), reference)
            except Exception:
                self.logger.debug("Failed to use custom schedule derivative; will fall back.", exc_info=True)

        return self._karras_alpha_prime(t, reference)

    def _finite_difference_alpha_prime(
        self, t: float, reference: torch.Tensor, alpha_t: torch.Tensor
    ) -> torch.Tensor:
        """Fallback numerical derivative used when no analytical formula is available."""
        delta = 1e-3
        t_upper = min(1.0, t + delta)
        t_lower = max(0.0, t - delta)

        if t_upper == t_lower:
            delta = 1e-4
            t_upper = min(1.0, t + delta)
            t_lower = max(0.0, t - delta)
            if t_upper == t_lower:
                return torch.zeros_like(alpha_t)

        alpha_upper = self._schedule_value_to_tensor(self.noise_schedule(t_upper), reference)
        alpha_lower = self._schedule_value_to_tensor(self.noise_schedule(t_lower), reference)

        denom = max(t_upper - t_lower, 1e-6)
        denom_tensor = alpha_t.new_tensor(denom)
        return (alpha_upper - alpha_lower) / denom_tensor

    def _compute_sde_coefficients(
        self, t: float, reference: torch.Tensor
    ) -> Tuple[torch.Tensor, torch.Tensor]:
        """Compute drift coefficients f(t) and g(t)^2 for the probability flow ODE."""
        alpha_t = self._schedule_to_tensor(t, reference)
        alpha_prime = self._analytic_alpha_prime(t, reference)
        if alpha_prime is None:
            alpha_prime = self._finite_difference_alpha_prime(t, reference, alpha_t)

        info = torch.finfo(alpha_t.dtype)
        alpha_safe = torch.clamp(alpha_t, min=info.tiny)
        beta_raw = -alpha_prime / alpha_safe
        beta_mag = torch.clamp(beta_raw.abs(), min=info.tiny)
        beta_signed = torch.where(beta_raw >= 0, beta_mag, -beta_mag)

        # Drift keeps the sign of the schedule derivative; diffusion uses magnitude.
        f_t = -0.5 * beta_signed
        g_sq_t = beta_mag

        return f_t, torch.clamp(g_sq_t, min=0.0)

    def _compute_score(
        self,
        x: torch.Tensor,
        t: float,
        conditioning: Optional[Dict[str, Any]] = None,
    ) -> torch.Tensor:
        """
        Compute the score (gradient of log density) using the noise predictor.
        """
        if x.ndim == 0:
            raise ValueError("Input tensor must include a batch dimension for scoring.")

<<<<<<< HEAD
        use_grad = self.score_model.training or x.requires_grad
        if use_grad:
            with self._amp_context():
                noise_pred = self.noise_predictor.predict_noise(x, t, conditioning)
        else:
            with torch.no_grad():
                with self._amp_context():
                    noise_pred = self.noise_predictor.predict_noise(x, t, conditioning)
        noise_pred = noise_pred.to(x.dtype)
=======
        with self._amp_context():
            noise_pred = self.noise_predictor.predict_noise(x, t, conditioning)
        if noise_pred.dtype != x.dtype:
            noise_pred = noise_pred.to(x.dtype)
>>>>>>> 2c82b115

        alpha_t = self._schedule_to_tensor(t, noise_pred)
        sigma_t = torch.clamp(self._compute_sigma(alpha_t), min=1e-6)
        score = -noise_pred / sigma_t
        return score

    def _compute_drift(
        self,
        x: torch.Tensor,
        t: float,
        dt: float,
        conditioning: Optional[Dict[str, Any]] = None,
    ) -> torch.Tensor:
        """
        Compute the drift term for the transport map using score function.
        
        Args:
            x: Input tensor
            t: Current time
            dt: Time step
            conditioning: Optional conditioning payload
        
        Returns:
            Drift tensor
        """
        score = self._compute_score(x, t, conditioning=conditioning)
        f_t, g_sq_t = self._compute_sde_coefficients(t, score)

        # Probability flow ODE drift (VP SDE):
        # dx/dt = f(t) * x - g(t)^2 * score
<<<<<<< HEAD
=======
        # with f(t) = -0.5 * beta(t), g(t)^2 = beta(t)
>>>>>>> 2c82b115
        drift = f_t * x - g_sq_t * score

        return drift * dt
    
    def _is_grid_structured(self, x: torch.Tensor) -> Tuple[bool, Optional[List[int]]]:
        """
        Check if data is structured on a regular grid.

        Args:
            x: Input tensor

        Returns:
            Tuple of (is_grid, grid_shape)
        """
        # Treat tensors with explicit spatial dimensions as grid data while keeping
        # channel dimensions separate. We assume layouts of the form (B, C, H, W[, D]).
        if x.dim() >= 4:
            grid_shape = list(x.shape[2:])
            if grid_shape:
                return True, grid_shape

        if x.dim() == 3:
            # Handle either channel-first 1D data (B, C, L) or channel-free (B, H, W).
            if x.shape[1] in {1, 2, 3, 4} and x.shape[2] > 1:
                return True, [x.shape[2]]
            grid_shape = list(x.shape[1:])
            if grid_shape:
                return True, grid_shape

        # Try to infer grid structure from coordinates
        if x.dim() == 2:
            ndim = x.size(1)
            if ndim <= 3:  # Only try for 1D, 2D, or 3D data
                # Compute unique coordinates once per dimension (performance optimization)
                unique_coords_list = [torch.unique(x[:, d]) for d in range(ndim)]

                # Check if number of unique coordinates is too high for any dimension
                for unique_coords in unique_coords_list:
                    if len(unique_coords) > 100:
                        return False, None

                # Build grid shape from cached unique coordinates
                grid_shape = [len(unique_coords) for unique_coords in unique_coords_list]

                # Check if product of grid shape matches batch size
                if np.prod(grid_shape) == x.size(0):
                    return True, grid_shape

        return False, None
    
    def _select_optimal_kernel_operator(
        self,
        x: torch.Tensor,
        epsilon: float
    ) -> KernelOperator:
        """
        Select the optimal kernel operator based on data characteristics.
        
        This method chooses the most appropriate kernel operator implementation
        based on data shape, size, dimensionality, and the problem constraints.
        
        Args:
            x: Input data
            epsilon: Regularization parameter
            
        Returns:
            Appropriate KernelOperator instance
        """
        batch_size, *data_dims = x.shape
        
        # Get data dimensionality
        if len(data_dims) > 0:
            data_dim = np.prod(data_dims)
        else:
            data_dim = x.size(1) if x.dim() > 1 else 1
            
        # Check if data is grid-structured
        is_grid, grid_shape = self._is_grid_structured(x)
        
        # Set method based on theoretical error bounds or specific request
        if self.solver_type != 'auto':
            method = self.solver_type
        elif (
            is_grid
            and grid_shape is not None
            and len(grid_shape) <= 3
            and batch_size == int(np.prod(grid_shape))
        ):
            # Only use FFT when the batch indexes grid points (i.e. n == prod(grid_shape)).
            # For typical image batches (B, C, H, W), FFT does not represent a Gram operator.
            method = 'fft'
        elif batch_size <= 1000:
            # Small problems: use direct method
            method = 'direct'
        elif data_dim > 100:
            # High-dimensional data: use RFF
            method = 'rff'
        elif batch_size > 10000:
            # Very large batch: need efficient approximation
            if data_dim < 20:
                # Low dimensional data works well with Nystrom
                method = 'nystrom'
            else:
                # Higher dimensions: use RFF
                method = 'rff'
        else:
            # Default to RFF as a balanced choice
            method = 'rff'
        
        if method == 'fft':
            self.logger.warning(
                "FFT kernel currently lacks pairwise transport support; using RFF instead for correctness."
            )
            method = 'rff'

        # Track method usage
        if method in self.perf_stats['methods_used']:
            self.perf_stats['methods_used'][method] += 1
        else:
            self.perf_stats['methods_used'][method] = 1
            
        # Create and return the appropriate kernel operator
        kernel_start_time = time.time()
        
        # Check for special case: FFT requested but the batch does not represent grid points.
        if method == 'fft':
            if (not is_grid) or (not grid_shape):
                self.logger.warning("Data is not grid-structured, falling back to RFF")
                method = 'rff'
            elif batch_size != int(np.prod(grid_shape)):
                self.logger.warning(
                    "FFT kernel requires batch_size == prod(grid_shape); got batch_size=%d, grid_shape=%s. "
                    "Falling back to RFF.",
                    batch_size,
                    grid_shape,
                )
                method = 'rff'
        
        cacheable = method != 'nystrom'
        cache_key = None
        operator: Optional[KernelOperator] = None
        if cacheable:
            cache_key = self._make_kernel_cache_key(
                method,
                batch_size,
                data_dim,
                epsilon,
                grid_shape if method == 'fft' else None,
                original_shape=tuple(x.shape),
            )
            operator = self.kernel_operators.get(cache_key)
            if operator is not None:
                self.perf_stats["kernel_cache_hits"] += 1
                self.kernel_operators.move_to_end(cache_key)
                self.logger.debug(f"Using cached {method} operator")

        if operator is None:
            self.perf_stats["kernel_cache_misses"] += 1
            if method == 'direct':
                operator = DirectKernelOperator(
                    kernel_type=self.kernel_type,
                    epsilon=epsilon,
                    device=self.device
                )
            elif method == 'rff':
                operator = RFFKernelOperator(
                    input_dim=data_dim,
                    feature_dim=self.rff_features,
                    kernel_type=self.kernel_type,
                    epsilon=epsilon,
                    device=self.device,
                    orthogonal=True,
                    multi_scale=self.use_multiscale,
                    scale_factors=self.scale_factors,
                    seed=self.seed
                )
            elif method == 'nystrom':
                # Select landmarks (either random or based on score magnitudes)
                if batch_size <= self.n_landmarks:
                    landmarks = x
                else:
                    # Random selection for simplicity
                    indices = torch.randperm(batch_size, device=self.device)[:self.n_landmarks]
                    landmarks = x[indices]
                
                operator = NystromKernelOperator(
                    landmarks=landmarks,
                    kernel_type=self.kernel_type,
                    epsilon=epsilon,
                    device=self.device
                )
            elif method == 'fft':
                operator = FFTKernelOperator(
                    grid_shape=grid_shape,
                    kernel_type=self.kernel_type,
                    epsilon=epsilon,
                    device=self.device,
                    multi_scale=self.use_multiscale,
                    scale_factors=self.scale_factors
                )
            else:
                raise ValueError(f"Unknown method: {method}")
                
            if cacheable and cache_key is not None:
                self.kernel_operators[cache_key] = operator
                self.kernel_operators.move_to_end(cache_key)

                while len(self.kernel_operators) > self.max_kernel_cache_size:
                    evicted_key, evicted_operator = self.kernel_operators.popitem(last=False)
                    self.perf_stats["kernel_cache_evictions"] += 1
                    try:
                        if hasattr(evicted_operator, "clear_cache"):
                            evicted_operator.clear_cache()
                    except Exception as exc:
                        self.logger.error(
                            "Failed to clear cache for %s due to %s", evicted_key, exc
                        )
                    finally:
                        del evicted_operator
                    self.logger.debug(f"Evicted kernel operator cache entry {evicted_key}")
        
        self.perf_stats['kernel_time'] += time.time() - kernel_start_time
        
        return operator
    
    def _solve_Schrodinger_bridge(
        self, 
        kernel_op: KernelOperator,
        x: torch.Tensor,
        max_iter: int = 20
    ) -> Tuple[torch.Tensor, torch.Tensor]:
        """
        Solve the Schrodinger Bridge problem using the provided kernel operator.
        
        This implements both traditional iterative approach and Light SB's linear system approach.
        
        Args:
            kernel_op: Kernel operator instance
            x: Input data
            max_iter: Maximum iterations
            
        Returns:
            Tuple of potential functions (f, g)
        """
        batch_size = x.size(0)
<<<<<<< HEAD

        def sinkhorn_iterative() -> Tuple[torch.Tensor, torch.Tensor]:
            f_iter = torch.ones(batch_size, device=self.device)
            g_iter = torch.ones_like(f_iter)
            for i in range(max_iter):
                f_prev = f_iter.clone()

                Kg = kernel_op.apply(x, g_iter)
                if (Kg < 1e-10).any() or (Kg > 1e8).any():
                    self.logger.warning(
                        "Schrodinger bridge iteration %d: Kg out of range [%.2e, %.2e]",
                        i,
                        float(Kg.min()),
                        float(Kg.max()),
                    )
                f_iter = 1.0 / torch.clamp(Kg, min=1e-8, max=1e8)

                KTf = kernel_op.apply_transpose(x, f_iter)
                if (KTf < 1e-10).any() or (KTf > 1e8).any():
                    self.logger.warning(
                        "Schrodinger bridge iteration %d: KTf out of range [%.2e, %.2e]",
                        i,
                        float(KTf.min()),
                        float(KTf.max()),
                    )
                g_iter = 1.0 / torch.clamp(KTf, min=1e-8, max=1e8)

                if torch.max(torch.abs(f_iter - f_prev)) < self.error_tolerance:
                    break
            return f_iter, g_iter

        used_fallback = False
        linear_converged = True

        if self.use_linear_solver:
            f = torch.ones(batch_size, device=self.device)

            def linear_op(v: torch.Tensor) -> torch.Tensor:
                return v - kernel_op.apply(x, v)

            b = torch.ones(batch_size, device=self.device)
            f, linear_converged = self._conjugate_gradient(
                linear_op, b, x0=f, max_iter=max_iter, tol=self.error_tolerance
            )

            if f.shape != (batch_size,):
                raise RuntimeError(
                    f"Conjugate gradient solution shape mismatch: expected ({batch_size},), got {f.shape}"
=======
        
        used_linear = False
        # Default initial potentials in solver dtype/device for use as CG warm start
        f_init = torch.ones(batch_size, device=self.device, dtype=x.dtype)

        # Choose between Light SB approach (linear system) or traditional iteration
        if self.use_linear_solver:
            if not kernel_op.is_symmetric:
                self.logger.warning(
                    "Linear solver requires symmetric kernels; falling back to iterative Sinkhorn."
>>>>>>> 2c82b115
                )
            else:
                # Proactively check conditioning to avoid CG on nearly singular systems.
                try:
                    cond_estimate = self._check_system_conditioning(kernel_op, x)
                except RuntimeError as exc:
                    self.logger.warning(
                        "Conditioning check failed for linear solver (%s); falling back to Sinkhorn.",
                        exc,
                    )
                    cond_estimate = None
                if cond_estimate is not None and cond_estimate > 1e4:
                    self.logger.warning(
                        "Estimated condition number of (I - K) is high (%.2e); CG may converge slowly.",
                        cond_estimate,
                    )

<<<<<<< HEAD
            Kf = kernel_op.apply(x, f)
            if (Kf < 1e-10).any() or (Kf > 1e8).any():
                self.logger.warning(
                    "Light Schrodinger bridge: Kf out of range [%.2e, %.2e]",
                    float(Kf.min()),
                    float(Kf.max()),
                )
            g = torch.ones_like(f) / torch.clamp(Kf, min=1e-8, max=1e8)

            if not linear_converged:
                self.logger.warning(
                    "Linear SB solve did not converge; falling back to Sinkhorn iterations."
                )
                f, g = sinkhorn_iterative()
                used_fallback = True
        else:
            f, g = sinkhorn_iterative()

        def check_marginals() -> Tuple[torch.Tensor, torch.Tensor, torch.Tensor]:
            Kg_local = kernel_op.apply(x, g)
            convergence_err = torch.max(torch.abs(f * Kg_local - 1.0))
            return Kg_local, convergence_err, torch.abs(f * Kg_local - 1.0).max().detach()

        Kg_final, convergence_error, marginal_error = check_marginals()
        if convergence_error > self.error_tolerance:
            self.logger.warning(
                "Sinkhorn iteration did not meet tolerance: error=%.3e",
                float(convergence_error.detach()),
            )

        if marginal_error > self.marginal_constraint_threshold and self.use_linear_solver and not used_fallback:
            self.logger.warning(
                "Linear solver marginals violated (%.3e); retrying with Sinkhorn iterations.",
                float(marginal_error),
            )
            f, g = sinkhorn_iterative()
            Kg_final, convergence_error, marginal_error = check_marginals()

        if marginal_error > self.marginal_constraint_threshold:
            raise RuntimeError(
                f"Marginal constraint violated: max error {float(marginal_error):.3e} "
                f"(threshold: {self.marginal_constraint_threshold:.3e})"
            )

=======
                if cond_estimate is not None:
                    # Set up linear operator for conjugate gradient with explicit symmetrisation
                    def linear_op(v: torch.Tensor) -> torch.Tensor:
                        Kv = kernel_op.apply(x, v)
                        Kt = kernel_op.apply_transpose(x, v)
                        return v - 0.5 * (Kv + Kt)

                    # Right-hand side is vector of ones
                    b = torch.ones(batch_size, device=self.device, dtype=x.dtype)

                    # Solve using conjugate gradient
                    f_linear, convergence = self._conjugate_gradient(
                        linear_op,
                        b,
                        x0=f_init,
                        max_iter=max_iter,
                        tol=self.error_tolerance,
                    )

                    # Verify solution shape matches expected batch size
                    if f_linear.shape != (batch_size,):
                        raise RuntimeError(
                            f"Conjugate gradient solution shape mismatch: expected ({batch_size},), got {f_linear.shape}"
                        )

                    # Compute g from f with improved numerical stability
                    Kf = kernel_op.apply(x, f_linear)

                    # Use clamping to prevent numerical instability
                    if self.logger.isEnabledFor(logging.WARNING):
                        kf_min, kf_max = Kf.aminmax()
                        if (kf_min < 1e-10) or (kf_max > 1e8):
                            self.logger.warning(
                                "Light Schrodinger bridge: Kf out of range [%.2e, %.2e]",
                                kf_min.item(),
                                kf_max.item(),
                            )
                    g_linear = torch.ones_like(f_linear) / torch.clamp(Kf, min=1e-8, max=1e8)

                    if convergence:
                        f, g = f_linear, g_linear
                        used_linear = True
                        Kg_check = kernel_op.apply(x, g)
                        residual = torch.max(torch.abs(f * Kg_check - 1.0))
                        if residual > self.error_tolerance:
                            self.logger.warning(
                                "Linear solver converged numerically but marginal residual=%.3e exceeds tolerance.",
                                float(residual),
                            )
                    else:
                        self.logger.warning(
                            "Conjugate gradient did not converge; falling back to Sinkhorn iterations."
                        )

        if not used_linear:
            # Traditional iterative approach
            min_kernel_value = 1e-8
            max_kernel_value = 1e8

            log_f = torch.zeros(batch_size, device=self.device, dtype=x.dtype)
            log_g = torch.zeros_like(log_f)

            for i in range(max_iter):

                # Update f in the log domain: log_f = -log(K @ g)
                g_vec = torch.exp(log_g)
                Kg = kernel_op.apply(x, g_vec)
                if self.logger.isEnabledFor(logging.WARNING):
                    k_min, k_max = Kg.aminmax()
                    if (k_min < min_kernel_value) or (k_max > max_kernel_value):
                        self.logger.warning(
                            "Schrodinger bridge iteration %d: Kg out of range [%.2e, %.2e]",
                            i,
                            k_min.item(),
                            k_max.item(),
                        )
                log_f = -torch.log(torch.clamp(Kg, min=min_kernel_value))
                log_f = log_f - log_f.mean()
                f_vec = torch.exp(log_f)

                # Update g in the log domain: log_g = -log(K^T @ f)
                KTf = kernel_op.apply_transpose(x, f_vec)
                if self.logger.isEnabledFor(logging.WARNING):
                    kt_min, kt_max = KTf.aminmax()
                    if (kt_min < min_kernel_value) or (kt_max > max_kernel_value):
                        self.logger.warning(
                            "Schrodinger bridge iteration %d: KTf out of range [%.2e, %.2e]",
                            i,
                            kt_min.item(),
                            kt_max.item(),
                        )
                log_g = -torch.log(torch.clamp(KTf, min=min_kernel_value))
                log_g = log_g - log_g.mean()

                # Check convergence
                Kg_check = kernel_op.apply(x, torch.exp(log_g))
                convergence_error = torch.max(torch.abs(torch.exp(log_f) * Kg_check - 1.0))
                if convergence_error < self.error_tolerance:
                    break

            f = torch.exp(log_f)
            g = torch.exp(log_g)

        Kg_final = kernel_op.apply(x, g)
        convergence_error = torch.max(torch.abs(f * Kg_final - 1.0))
        if convergence_error > self.error_tolerance:
            self.logger.warning(
                "Sinkhorn iteration did not meet tolerance: error=%.3e",
                float(convergence_error),
            )

        marginal_error = torch.abs(f * Kg_final - 1.0).max()
        if marginal_error > 1e-3:
            raise RuntimeError(
                f"Marginal constraint violated: max error {float(marginal_error):.3e}"
            )

>>>>>>> 2c82b115
        return f, g

    def _check_system_conditioning(
        self, kernel_op: KernelOperator, x: torch.Tensor, sample_size: int = 100
    ) -> float:
        """
        Estimate the conditioning of (I - K) via power iteration on K^T K.

        Returns an estimate of 1 / (1 - lambda_max), where lambda_max is the
        largest eigenvalue magnitude of K. Raises if the system is nearly singular.
        """
        sample = min(sample_size, x.size(0))
        if sample <= 1:
            return 1.0

        with torch.no_grad():
            v = torch.randn(sample, device=self.device)
            norm = torch.norm(v)
            if norm > 0:
                v = v / norm

            # Power iteration on K^T K to estimate |lambda_max|
            for _ in range(20):
                Kv = kernel_op.apply(x[:sample], v)
                KtKv = kernel_op.apply_transpose(x[:sample], Kv)
                new_norm = torch.norm(KtKv)
                if new_norm < 1e-12:
                    break
                v = KtKv / new_norm

            Kv = kernel_op.apply(x[:sample], v)
            KtKv = kernel_op.apply_transpose(x[:sample], Kv)
            denom = torch.dot(v, v).clamp_min(1e-12)
            lambda_sq = torch.dot(v, KtKv).clamp_min(0.0) / denom
            lambda_max_val = float(torch.sqrt(lambda_sq))

        if lambda_max_val >= 0.99:
            raise RuntimeError(
                f"System (I - K) is nearly singular: |lambda_max(K)| = {lambda_max_val:.6f}"
            )

        return float(1.0 / max(1e-6, 1.0 - lambda_max_val))
    
    def _conjugate_gradient(
        self,
        A_func: Callable[[torch.Tensor], torch.Tensor],
        b: torch.Tensor,
        x0: Optional[torch.Tensor] = None,
        max_iter: int = 50,
        tol: Optional[float] = None,
    ) -> Tuple[torch.Tensor, bool]:
        """
        Conjugate gradient method for solving Ax = b.

        Args:
            A_func: Function that computes A@x
            b: Right-hand side vector
            x0: Initial guess (optional)
            max_iter: Maximum iterations
            tol: Optional override for relative tolerance

        Returns:
            Tuple of (solution, converged)
        """
        if x0 is None:
            x = torch.zeros_like(b)
        else:
            x = x0.clone()

        r = b - A_func(x)
        p = r.clone()
        rsold = torch.sum(r * r)

        iterations = 0
        self.perf_stats["cg_solve_count"] += 1

        rel_tol = tol if tol is not None else self.cg_relative_tolerance
        abs_tol = max(self.cg_absolute_tolerance, 0.0)
        dtype_info = torch.finfo(r.dtype)

        def _finalize(converged: bool, residual: torch.Tensor) -> Tuple[torch.Tensor, bool]:
            residual_value = float(residual.detach().cpu().item())
            self.perf_stats["cg_iterations_total"] += iterations
            self.perf_stats["cg_last_residual"] = residual_value
            if not converged:
                self.perf_stats["cg_failure_count"] += 1
            return x, converged

        initial_residual = torch.sqrt(rsold)
        baseline = max(float(initial_residual.detach().cpu().item()), dtype_info.tiny)
        threshold = max(abs_tol, rel_tol * baseline)

        # Early exit if already below tolerance
        if float(initial_residual.detach().cpu().item()) <= threshold:
            return _finalize(True, initial_residual)

        for i in range(max_iter):
            iterations += 1
            Ap = A_func(p)

            # Compute denominator safely with dtype-aware epsilon
            denom = torch.sum(p * Ap)
            denom_is_finite = torch.isfinite(denom)
            denom_abs = torch.abs(denom)
            dtype_info = torch.finfo(denom.dtype)
<<<<<<< HEAD
            min_denom = denom_abs.new_tensor(
                dtype_info.tiny * self._min_curvature_multiplier
            )
=======
            min_denom = denom_abs.new_tensor(math.sqrt(dtype_info.eps))
>>>>>>> 2c82b115

            if (not denom_is_finite) or denom_abs < min_denom:
                denom_value = float(denom.detach().cpu().item()) if denom_is_finite else float("nan")
                self.logger.warning(
                    "Conjugate gradient restart at iteration %d due to unstable curvature (denominator %.3e).",
                    i,
                    denom_value,
                )
                self.perf_stats["cg_restart_count"] += 1
                current_residual = torch.sqrt(rsold)
                if float(current_residual.detach().cpu().item()) <= max(threshold, 10 * dtype_info.tiny):
                    return _finalize(True, current_residual)

                # Otherwise restart with steepest descent direction
                p = r.clone()
                Ap = A_func(p)
                denom = torch.sum(p * Ap)
                denom_is_finite = torch.isfinite(denom)
                denom_abs = torch.abs(denom)

                if denom_is_finite and denom_abs < min_denom:
                    denom = denom + min_denom
                    denom_abs = torch.abs(denom)

                # If still problematic, return current best solution
                if (not denom_is_finite) or denom_abs <= min_denom:
                    self.logger.warning(
                        "Conjugate gradient failed to recover after restart at iteration %d; returning partial solution.",
                        i,
                    )
                    return _finalize(False, current_residual)

            alpha = rsold / denom
            if not torch.isfinite(alpha):
                self.logger.warning(
                    "Conjugate gradient produced non-finite step at iteration %d; returning partial solution.",
                    i,
                )
                return _finalize(False, torch.sqrt(rsold))
            x = x + alpha * p

            # Periodically compute full residual to avoid drift
            if i % 10 == 0:
                r = b - A_func(x)
            else:
                r = r - alpha * Ap

            rsnew = torch.sum(r * r)
            rsnorm = torch.sqrt(rsnew)
            rsnorm_value = float(rsnorm.detach().cpu().item())

            # Check convergence
            if rsnorm_value <= threshold:
                return _finalize(True, rsnorm)

            # If the residual is increasing or unstable, exit early
            if rsnew > rsold * 1.10:
                prev_residual = torch.sqrt(rsold).detach().cpu().item()
                self.logger.warning(
                    "Conjugate gradient residual increased at iteration %d (%.3e -> %.3e); returning partial solution.",
                    i,
                    prev_residual,
                    rsnorm_value,
                )
                # Return current solution but indicate not fully converged
                return _finalize(False, rsnorm)

            # Compute beta with numerical stability check
            rsold_safe = torch.clamp(rsold, min=torch.finfo(rsold.dtype).tiny)
            beta = rsnew / rsold_safe
            p = r + beta * p
            rsold = rsnew

        final_residual = torch.sqrt(rsold).detach().cpu().item()
        self.logger.warning(
            "Conjugate gradient reached max iterations (%d) without convergence; residual norm %.3e.",
            max_iter,
            final_residual,
        )
        return _finalize(False, torch.sqrt(rsold))

    def _make_kernel_cache_key(
        self,
        method: str,
        batch_size: int,
        data_dim: int,
        epsilon: float,
        grid_shape: Optional[Iterable[int]] = None,
        original_shape: Optional[Tuple[int, ...]] = None,
    ) -> Tuple[Any, ...]:
        """Construct a robust cache key for kernel operators."""

        device_key = (self.device.type, getattr(self.device, "index", None))
        normalized_epsilon = round(float(epsilon), 12)

        key_components: List[Any] = [
            method,
            self.kernel_type,
            normalized_epsilon,
            batch_size,
            data_dim,
            device_key,
            original_shape,  # Include original shape to prevent collisions
        ]

        if grid_shape is not None:
            key_components.append(tuple(int(g) for g in grid_shape))

        if method == 'rff':
            key_components.extend(
                [
                    int(self.rff_features),
                    bool(self.use_multiscale),
                    tuple(float(s) for s in self.scale_factors) if self.use_multiscale else None,
                    self.seed,
                ]
            )
        elif method == 'nystrom':
            key_components.extend([int(self.n_landmarks), self.seed])
        elif method == 'fft':
            key_components.append(bool(self.use_multiscale))

        return tuple(key_components)

    def clear_kernel_cache(self) -> None:
        """Clear all cached kernel operators and their internal state."""

        for operator in self.kernel_operators.values():
            if hasattr(operator, "clear_cache"):
                try:
                    operator.clear_cache()
                except Exception:
                    continue
        self.kernel_operators.clear()
    
    def _construct_transport_map(
        self,
        f: torch.Tensor,
        g: torch.Tensor,
        kernel_op: KernelOperator,
        x_curr: torch.Tensor,
        x_next_pred: torch.Tensor
    ) -> Callable[[torch.Tensor], torch.Tensor]:
        """
        Construct the optimal transport map based on potentials and kernel.
        
        Args:
            f: First potential function
            g: Second potential function
            kernel_op: Kernel operator instance
            x_curr: Current points
            x_next_pred: Predicted next points
            
        Returns:
            Transport map function
        """
        batch_size = x_curr.size(0)
        
        # Pre-compute some values for efficiency while maintaining numerical stability
        # Use more conservative bounds to prevent numerical overflow in downstream operations
        fg_raw = torch.nan_to_num(f * g, nan=1e-10, posinf=1e6, neginf=1e-10)
        fg = torch.clamp(fg_raw, min=1e-10, max=1e6)  # [batch_size]
        if fg.shape[0] != batch_size:
            raise RuntimeError(
                f"Potential vector shape mismatch: expected ({batch_size},), got {tuple(fg.shape)}"
            )

        def transport_map(z: torch.Tensor) -> torch.Tensor:
            """
            Apply the optimal transport map to new points z.
            
            Args:
                z: Input points [batch_z, ...]
                
            Returns:
                Transported points [batch_z, ...]
            """
            z_shape = z.shape
            z_flat = z.reshape(z.size(0), -1)
            x_curr_flat = x_curr.reshape(batch_size, -1)
            x_next_flat = x_next_pred.reshape(batch_size, -1)
            
            pairwise_kernel = getattr(kernel_op, "pairwise", None)
            pairwise_weights: Optional[torch.Tensor] = None
            if callable(pairwise_kernel):
                try:
                    pairwise_weights = pairwise_kernel(z_flat, x_curr_flat)
                except NotImplementedError:
                    pairwise_weights = None
                except Exception as exc:  # pragma: no cover - defensive
                    self.logger.debug("Pairwise kernel evaluation failed: %s", exc)
                    pairwise_weights = None

            if pairwise_weights is not None:
                weights = pairwise_weights.to(fg.dtype)
                # Ensure weights form a proper stochastic matrix even if approximations
                # produce small negative values.
                weights = torch.clamp(weights, min=0.0)
                if weights.shape != (z_flat.size(0), batch_size):
                    raise RuntimeError(
                        f"Kernel weights shape mismatch: expected {(z_flat.size(0), batch_size)}, got {tuple(weights.shape)}"
                    )
                fg_broadcasted = fg.unsqueeze(0)
                P_zx = weights * fg_broadcasted  # (batch_z, batch_x)
                row_sums = P_zx.sum(dim=1, keepdim=True)
                if not torch.all(row_sums > 0):
                    raise RuntimeError("Transport map has zero-weight rows; cannot normalize.")
                row_sums = torch.clamp(row_sums, min=1e-10)
                P_zx_norm = P_zx / row_sums
                row_sum_check = P_zx_norm.sum(dim=1)
                atol = 1e-3 if P_zx_norm.dtype == torch.float16 else 1e-4
                if not torch.allclose(row_sum_check, torch.ones_like(row_sum_check), atol=atol):
                    self.logger.warning(
                        "Row-stochasticity drift detected in transport map: max deviation %.3e",
                        float(torch.max(torch.abs(row_sum_check - 1.0))),
                    )
                z_next = P_zx_norm @ x_next_flat  # (batch_z, batch_x) @ (batch_x, d) -> (batch_z, d)
            elif isinstance(kernel_op, FFTKernelOperator):
                raise RuntimeError(
                    "FFT kernel operator does not expose pairwise evaluations required for transport map. "
                    "Use solver_type='rff' or 'direct' until FFT transport support is implemented."
                )
            else:
                raise RuntimeError(
                    "Kernel operator must implement pairwise evaluation or support FFT transport "
                    "to construct a transport map."
                )
            
            return z_next.reshape(z_shape)
        
        return transport_map
    
    def solve_once(
        self,
        x: torch.Tensor,
        t_curr: float,
        t_next: float,
        conditioning: Optional[Dict[str, Any]] = None,
    ) -> torch.Tensor:
        """
        Perform a single SB step from t_curr to t_next.
        
        Args:
            x: Current state tensor
            t_curr: Current timestep
            t_next: Next timestep
            conditioning: Optional conditioning payload
            
        Returns:
            Next state tensor
        """
        dt = t_curr - t_next
        
        # Compute predicted next position using score-based drift
        y_pred = x + self._compute_drift(x, t_curr, dt, conditioning=conditioning)
        
        # Adjust regularization parameter if adaptive
        eps = self.epsilon
        if self.adaptive_epsilon:
            alpha_t = self.noise_schedule(t_curr)
            if isinstance(alpha_t, torch.Tensor):
                alpha_value = float(alpha_t.detach().cpu().item())
            else:
                alpha_value = float(alpha_t)
            alpha_value = max(0.0, min(1.0, alpha_value))

            # Handle edge case when alpha approaches 1.0
            if alpha_value > 0.99:
                self.logger.debug(
                    "Alpha value %.4f very close to 1.0 at t=%.4f, using minimum epsilon",
                    alpha_value, t_curr
                )
                # Use minimum epsilon to prevent numerical instability
                eps = max(self.epsilon / 100.0, 1e-6)
            else:
                scale_factor = math.sqrt(max(1e-3, 1.0 - alpha_value))
                eps = max(self.epsilon / 100.0, self.epsilon * scale_factor)
        
        # Select optimal kernel operator
        kernel_op = self._select_optimal_kernel_operator(x, eps)
        self._last_kernel_method = type(kernel_op).__name__.replace('KernelOperator', '')
        
        # Solve Schrodinger Bridge problem
        sb_start_time = time.time()
        f, g = self._solve_Schrodinger_bridge(
            kernel_op, x, max_iter=self.sb_iterations
        )
        self.perf_stats['sb_time'] += time.time() - sb_start_time
        
        # Construct optimal transport map
        transport_map = self._construct_transport_map(
            f, g, kernel_op, x, y_pred
        )
        
        # Apply transport map
        x_next = transport_map(x)
        
        return x_next
    
    def sample(
        self,
        shape: Tuple[int, ...],
        timesteps: List[float],
        verbose: bool = True,
        callback: Optional[Callable] = None,
        conditioning: Optional[Dict[str, Any]] = None,
        prompts: Optional[List[str]] = None,
        negative_prompts: Optional[List[str]] = None,
    ) -> torch.Tensor:
        """
        Generate samples using the optimal transport map.

        NOTE: For advanced features like hierarchical sampling and CLIP conditioning,
        use AdvancedHierarchicalDiffusionSampler instead. This is a simplified sampling loop.

        Args:
            shape: Shape of samples to generate (batch_size, *data_dims)
            timesteps: List of timesteps for the reverse process (decreasing)
            verbose: Whether to show progress bar
            callback: Optional callback function after each step
            conditioning: Precomputed conditioning payload
            prompts: Ignored in this simplified sampler (use AdvancedHierarchicalDiffusionSampler)
            negative_prompts: Ignored in this simplified sampler (use AdvancedHierarchicalDiffusionSampler)

        Returns:
            Tensor of generated samples
        """
        if len(shape) < 2:
            raise ValueError("Shape must include batch and channel dimensions.")

        timesteps = self.validate_timesteps(timesteps)

        with torch.inference_mode():
            # Reset performance accumulators
            self.perf_stats['times_per_step'].clear()
            self.perf_stats['memory_usage'].clear()
            self.perf_stats['mean_weights'].clear()
            self.perf_stats['hierarchy'] = []
            self.perf_stats['kernel_time'] = 0.0
            self.perf_stats['sb_time'] = 0.0

            total_start_time = time.time()

            # Initialize with random noise
            x_t = torch.randn(shape, device=self.device)

            # Simplified sampling loop without hierarchical features
            # For advanced features, use AdvancedHierarchicalDiffusionSampler
            from tqdm import tqdm
            iterator = range(len(timesteps) - 1)
            if verbose:
                iterator = tqdm(iterator, desc="Sampling", leave=False)

            for idx in iterator:
                t_curr = float(timesteps[idx])
                t_next = float(timesteps[idx + 1])

                # Perform single SB step
                x_t = self.solve_once(
                    x_t,
                    t_curr,
                    t_next,
                    conditioning=conditioning,
                )

                if callback is not None:
                    callback(x_t, t_curr, t_next)

            self.perf_stats['total_time'] = time.time() - total_start_time
            return x_t

    def validate_timesteps(self, timesteps: Sequence[float]) -> List[float]:
        """Validate and normalise a sequence of timesteps for sampling."""

        if len(timesteps) < 2:
            raise ValueError("Timesteps must contain at least two values.")

        validated: List[float] = []
        for idx, raw in enumerate(timesteps):
            value = float(raw)
            if not math.isfinite(value):
                raise ValueError(f"Timestep at index {idx} is not finite: {raw}")
            if not (0.0 <= value <= 1.0):
                raise ValueError(
                    f"Timesteps must lie in the range [0, 1]. Invalid value: {value}"
                )
            validated.append(value)

        schedule = sorted(validated, reverse=True)
        spacing_tol = 1e-6

        # Ensure strictly decreasing order with minimum spacing
        for prev, curr in zip(schedule, schedule[1:]):
            min_delta = spacing_tol * max(1.0, abs(prev))
            if prev - curr <= min_delta:
                raise ValueError(
                    "Timesteps must be strictly decreasing with spacing larger than 1e-6."
                )

        return schedule
    
    def get_performance_stats(self) -> Dict[str, Any]:
        """
        Get performance statistics for the solver.
        
        Returns:
            Dictionary of performance metrics
        """
        # Compute derived metrics
        if self.perf_stats['total_time'] > 0:
            self.perf_stats['kernel_pct'] = 100 * self.perf_stats['kernel_time'] / self.perf_stats['total_time']
            self.perf_stats['sb_pct'] = 100 * self.perf_stats['sb_time'] / self.perf_stats['total_time']
        
        return self.perf_stats.copy()

    def auto_tune_parameters(self, x: torch.Tensor, error_tolerance: float = 1e-3) -> Dict[str, Any]:
        """
        Auto-tune parameters based on theoretical error bounds and data characteristics.
        
        Args:
            x: Representative input data
            error_tolerance: Target error tolerance
            
        Returns:
            Dictionary of tuned parameters
        """
        n_samples = x.shape[0]
        results = {}
        
        # Tune RFF parameters
        if self.solver_type == 'rff' or self.solver_type == 'auto':
            self.rff_features = 1024  # Starting point
            
            # Create initial RFF operator
            input_dim = x.shape[1] if x.dim() == 2 else np.prod(x.shape[1:])
            rff_op = RFFKernelOperator(
                input_dim=input_dim,
                feature_dim=self.rff_features,
                kernel_type=self.kernel_type,
                epsilon=self.epsilon,
                device=self.device
            )
            
            # Increase features until error bound is satisfied
            while rff_op.get_error_bound(n_samples) > error_tolerance:
                self.rff_features *= 2
                rff_op = RFFKernelOperator(
                    input_dim=input_dim,
                    feature_dim=self.rff_features,
                    kernel_type=self.kernel_type,
                    epsilon=self.epsilon,
                    device=self.device
                )
                
                # Cap at reasonable maximum
                if self.rff_features > 32768:
                    break
                    
            results['rff_features'] = self.rff_features
            results['rff_error_bound'] = rff_op.get_error_bound(n_samples)
        
        # Tune Nystrom parameters
        if self.solver_type == 'nystrom' or self.solver_type == 'auto':
            self.n_landmarks = min(100, n_samples // 10)  # Starting point
            
            while self.n_landmarks < n_samples:
                error_bound = 1.0 / math.sqrt(max(self.n_landmarks, 1))
                
                if error_bound <= error_tolerance:
                    break
                
                self.n_landmarks = min(self.n_landmarks * 2, n_samples)
                
            results['n_landmarks'] = self.n_landmarks
            results['nystrom_error_bound'] = 1.0 / math.sqrt(max(self.n_landmarks, 1))
            
        return results


#############################################
# Advanced Hierarchical Diffusion Sampler   #


# Backwards compatibility alias with previous misspelling
SchrodingerBridgeSolver = SchroedingerBridgeSolver<|MERGE_RESOLUTION|>--- conflicted
+++ resolved
@@ -347,7 +347,6 @@
         if x.ndim == 0:
             raise ValueError("Input tensor must include a batch dimension for scoring.")
 
-<<<<<<< HEAD
         use_grad = self.score_model.training or x.requires_grad
         if use_grad:
             with self._amp_context():
@@ -357,12 +356,6 @@
                 with self._amp_context():
                     noise_pred = self.noise_predictor.predict_noise(x, t, conditioning)
         noise_pred = noise_pred.to(x.dtype)
-=======
-        with self._amp_context():
-            noise_pred = self.noise_predictor.predict_noise(x, t, conditioning)
-        if noise_pred.dtype != x.dtype:
-            noise_pred = noise_pred.to(x.dtype)
->>>>>>> 2c82b115
 
         alpha_t = self._schedule_to_tensor(t, noise_pred)
         sigma_t = torch.clamp(self._compute_sigma(alpha_t), min=1e-6)
@@ -393,10 +386,6 @@
 
         # Probability flow ODE drift (VP SDE):
         # dx/dt = f(t) * x - g(t)^2 * score
-<<<<<<< HEAD
-=======
-        # with f(t) = -0.5 * beta(t), g(t)^2 = beta(t)
->>>>>>> 2c82b115
         drift = f_t * x - g_sq_t * score
 
         return drift * dt
@@ -642,7 +631,6 @@
             Tuple of potential functions (f, g)
         """
         batch_size = x.size(0)
-<<<<<<< HEAD
 
         def sinkhorn_iterative() -> Tuple[torch.Tensor, torch.Tensor]:
             f_iter = torch.ones(batch_size, device=self.device)
@@ -691,18 +679,6 @@
             if f.shape != (batch_size,):
                 raise RuntimeError(
                     f"Conjugate gradient solution shape mismatch: expected ({batch_size},), got {f.shape}"
-=======
-        
-        used_linear = False
-        # Default initial potentials in solver dtype/device for use as CG warm start
-        f_init = torch.ones(batch_size, device=self.device, dtype=x.dtype)
-
-        # Choose between Light SB approach (linear system) or traditional iteration
-        if self.use_linear_solver:
-            if not kernel_op.is_symmetric:
-                self.logger.warning(
-                    "Linear solver requires symmetric kernels; falling back to iterative Sinkhorn."
->>>>>>> 2c82b115
                 )
             else:
                 # Proactively check conditioning to avoid CG on nearly singular systems.
@@ -720,7 +696,6 @@
                         cond_estimate,
                     )
 
-<<<<<<< HEAD
             Kf = kernel_op.apply(x, f)
             if (Kf < 1e-10).any() or (Kf > 1e8).any():
                 self.logger.warning(
@@ -765,125 +740,6 @@
                 f"(threshold: {self.marginal_constraint_threshold:.3e})"
             )
 
-=======
-                if cond_estimate is not None:
-                    # Set up linear operator for conjugate gradient with explicit symmetrisation
-                    def linear_op(v: torch.Tensor) -> torch.Tensor:
-                        Kv = kernel_op.apply(x, v)
-                        Kt = kernel_op.apply_transpose(x, v)
-                        return v - 0.5 * (Kv + Kt)
-
-                    # Right-hand side is vector of ones
-                    b = torch.ones(batch_size, device=self.device, dtype=x.dtype)
-
-                    # Solve using conjugate gradient
-                    f_linear, convergence = self._conjugate_gradient(
-                        linear_op,
-                        b,
-                        x0=f_init,
-                        max_iter=max_iter,
-                        tol=self.error_tolerance,
-                    )
-
-                    # Verify solution shape matches expected batch size
-                    if f_linear.shape != (batch_size,):
-                        raise RuntimeError(
-                            f"Conjugate gradient solution shape mismatch: expected ({batch_size},), got {f_linear.shape}"
-                        )
-
-                    # Compute g from f with improved numerical stability
-                    Kf = kernel_op.apply(x, f_linear)
-
-                    # Use clamping to prevent numerical instability
-                    if self.logger.isEnabledFor(logging.WARNING):
-                        kf_min, kf_max = Kf.aminmax()
-                        if (kf_min < 1e-10) or (kf_max > 1e8):
-                            self.logger.warning(
-                                "Light Schrodinger bridge: Kf out of range [%.2e, %.2e]",
-                                kf_min.item(),
-                                kf_max.item(),
-                            )
-                    g_linear = torch.ones_like(f_linear) / torch.clamp(Kf, min=1e-8, max=1e8)
-
-                    if convergence:
-                        f, g = f_linear, g_linear
-                        used_linear = True
-                        Kg_check = kernel_op.apply(x, g)
-                        residual = torch.max(torch.abs(f * Kg_check - 1.0))
-                        if residual > self.error_tolerance:
-                            self.logger.warning(
-                                "Linear solver converged numerically but marginal residual=%.3e exceeds tolerance.",
-                                float(residual),
-                            )
-                    else:
-                        self.logger.warning(
-                            "Conjugate gradient did not converge; falling back to Sinkhorn iterations."
-                        )
-
-        if not used_linear:
-            # Traditional iterative approach
-            min_kernel_value = 1e-8
-            max_kernel_value = 1e8
-
-            log_f = torch.zeros(batch_size, device=self.device, dtype=x.dtype)
-            log_g = torch.zeros_like(log_f)
-
-            for i in range(max_iter):
-
-                # Update f in the log domain: log_f = -log(K @ g)
-                g_vec = torch.exp(log_g)
-                Kg = kernel_op.apply(x, g_vec)
-                if self.logger.isEnabledFor(logging.WARNING):
-                    k_min, k_max = Kg.aminmax()
-                    if (k_min < min_kernel_value) or (k_max > max_kernel_value):
-                        self.logger.warning(
-                            "Schrodinger bridge iteration %d: Kg out of range [%.2e, %.2e]",
-                            i,
-                            k_min.item(),
-                            k_max.item(),
-                        )
-                log_f = -torch.log(torch.clamp(Kg, min=min_kernel_value))
-                log_f = log_f - log_f.mean()
-                f_vec = torch.exp(log_f)
-
-                # Update g in the log domain: log_g = -log(K^T @ f)
-                KTf = kernel_op.apply_transpose(x, f_vec)
-                if self.logger.isEnabledFor(logging.WARNING):
-                    kt_min, kt_max = KTf.aminmax()
-                    if (kt_min < min_kernel_value) or (kt_max > max_kernel_value):
-                        self.logger.warning(
-                            "Schrodinger bridge iteration %d: KTf out of range [%.2e, %.2e]",
-                            i,
-                            kt_min.item(),
-                            kt_max.item(),
-                        )
-                log_g = -torch.log(torch.clamp(KTf, min=min_kernel_value))
-                log_g = log_g - log_g.mean()
-
-                # Check convergence
-                Kg_check = kernel_op.apply(x, torch.exp(log_g))
-                convergence_error = torch.max(torch.abs(torch.exp(log_f) * Kg_check - 1.0))
-                if convergence_error < self.error_tolerance:
-                    break
-
-            f = torch.exp(log_f)
-            g = torch.exp(log_g)
-
-        Kg_final = kernel_op.apply(x, g)
-        convergence_error = torch.max(torch.abs(f * Kg_final - 1.0))
-        if convergence_error > self.error_tolerance:
-            self.logger.warning(
-                "Sinkhorn iteration did not meet tolerance: error=%.3e",
-                float(convergence_error),
-            )
-
-        marginal_error = torch.abs(f * Kg_final - 1.0).max()
-        if marginal_error > 1e-3:
-            raise RuntimeError(
-                f"Marginal constraint violated: max error {float(marginal_error):.3e}"
-            )
-
->>>>>>> 2c82b115
         return f, g
 
     def _check_system_conditioning(
@@ -989,13 +845,9 @@
             denom_is_finite = torch.isfinite(denom)
             denom_abs = torch.abs(denom)
             dtype_info = torch.finfo(denom.dtype)
-<<<<<<< HEAD
             min_denom = denom_abs.new_tensor(
                 dtype_info.tiny * self._min_curvature_multiplier
             )
-=======
-            min_denom = denom_abs.new_tensor(math.sqrt(dtype_info.eps))
->>>>>>> 2c82b115
 
             if (not denom_is_finite) or denom_abs < min_denom:
                 denom_value = float(denom.detach().cpu().item()) if denom_is_finite else float("nan")
