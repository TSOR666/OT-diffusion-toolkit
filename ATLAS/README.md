--- conflicted
+++ resolved
@@ -95,7 +95,6 @@
 
 ---
 
-<<<<<<< HEAD
 ## Mathematical Foundations
 
 ### Score-Based Diffusion
@@ -143,30 +142,6 @@
 
 - Category: full‑stack DIFFUSION TOOLKIT — standalone training and inference.
 - Strengths: hierarchical samplers, kernel registry, CLIP guidance, consumer‑GPU presets.
-=======
-## Key Features
-
-### For All Users
-- **Easy API**: Simple `create_sampler()` interface for quick results
-- **Hardware Auto-Detection**: Automatically optimizes for your GPU/CPU
-- **Consumer GPU Support**: Runs on 6GB+ GPUs (RTX 3060 and up)
-- **Cross-Platform**: Works on Windows, Linux, macOS (including Apple Silicon)
-- **Production Ready**: Full test coverage, CI/CD, type hints
-
-### For Advanced Users
-- **Multiple Kernel Operators**: Direct, FFT, RFF, Nyström solvers
-- **CUDA Graph Acceleration**: 10-30% speedup for repeated sampling
-- **Ultra-High Resolution**: Native 2K generation with automatic tiling
-- **Mixed Precision**: BF16/FP16/TF32 support with automatic selection
-- **CLIP Conditioning**: Text-to-image generation
-- **Flexible Architecture**: Customize models, kernels, schedules, samplers
-
-### Technical Strengths
-- **Hierarchical Samplers**: Multi-scale generation for high resolution
-- **Schrödinger Bridge Transport**: Stable, mathematically grounded sampling
-- **Kernel Registry**: Pluggable kernel operators with automatic tier selection
-- **LoRA Support**: Memory-efficient fine-tuning
->>>>>>> c7be6ff6
 
 ## Training Guide
 
