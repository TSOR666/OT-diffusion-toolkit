<<<<<<< HEAD
"""Caching utilities for FastSB-OT."""

from __future__ import annotations

import threading
import time
from collections import OrderedDict
from typing import Any, Dict, Optional

import torch

from . import common

logger = common.logger

__all__ = ["MemoryEfficientCacheFixed"]


class MemoryEfficientCacheFixed:
    """Thread-safe cache with smart GPU cleanup and immutable returns"""

    def __init__(self, max_size_mb: int = 1024, max_entries: int = 100,
                 cuda_flush_watermark: float = 0.8, flush_threshold_mb: int = 32):
        # TYPE SAFETY FIX: Add explicit type annotations for cache
        self.cache: OrderedDict[Any, torch.Tensor] = OrderedDict()
        self.max_size_bytes: int = max_size_mb * 1024 * 1024
        self.max_entries: int = max_entries
        self.current_size: int = 0
        self.hits: int = 0
        self.misses: int = 0
        self.cuda_flush_watermark: float = cuda_flush_watermark
        self.flush_threshold_bytes: int = flush_threshold_mb * 1024 * 1024
        self._lock: threading.Lock = threading.Lock()
        self._last_cuda_flush: float = 0.0
        self._pending_flush_bytes: int = 0  # TYPE FIX: Explicit int type
        self._adaptive_resize_attempts: int = 0

    def get(self, key: Any, clone: bool = False) -> Optional[torch.Tensor]:
        """Get from cache with optional cloning for immutability"""
        with self._lock:
            if key in self.cache:
                self.hits += 1
                value = self.cache.pop(key)
                self.cache[key] = value
                return value.clone() if clone else value
            self.misses += 1
            return None

    def put(self, key: Any, value: torch.Tensor) -> None:
        """Put tensor in cache with proper cleanup"""
        if value.requires_grad:
            value = value.detach()

        with self._lock:
            value_size = value.element_size() * value.nelement()

            # Log when rejecting large items
            if value_size > self.max_size_bytes // 2:
                if not hasattr(self, '_large_item_warned'):
                    size_mb = value_size / (1024 * 1024)
                    max_mb = self.max_size_bytes / (1024 * 1024)
                    logger.debug(f"Cache rejecting large tensor ({size_mb:.1f} MB > {max_mb/2:.1f} MB). "
                                 f"Consider increasing cache_size_mb if hit rate is low.")
                    self._large_item_warned = True
                self._maybe_downscale_cache()
                return

            while (self.current_size + value_size > self.max_size_bytes or
                   len(self.cache) >= self.max_entries):
                if not self.cache:
                    break

                old_key, old_value = self.cache.popitem(last=False)
                old_size = old_value.element_size() * old_value.nelement()
                self.current_size -= old_size

                if old_value.device.type == 'cuda':
                    self._pending_flush_bytes += old_size
                del old_value
                self._conditional_cuda_flush()

            self.cache[key] = value
            self.current_size += value_size
            self._maybe_downscale_cache()

    def _conditional_cuda_flush(self) -> None:
        """Only flush when significant unused memory is reserved, reset counter properly"""
        if not torch.cuda.is_available():
            self._pending_flush_bytes = 0
            return

        current_time = time.time()

        try:
            allocated = torch.cuda.memory_allocated()
            reserved = torch.cuda.memory_reserved()
            unused = reserved - allocated

            # Flush immediately if both conditions met, regardless of time gate
            should_flush = False

            if self._pending_flush_bytes >= self.flush_threshold_bytes and unused >= self.flush_threshold_bytes:
                # Both pending and unused exceed threshold - flush immediately
                should_flush = True
            elif current_time - self._last_cuda_flush >= 1.0:
                # Time gate passed, check if either condition warrants flush
                if reserved > 0 and unused > self.flush_threshold_bytes:
                    should_flush = True
                elif self._pending_flush_bytes >= self.flush_threshold_bytes:
                    should_flush = True

            if should_flush:
                torch.cuda.empty_cache()
                self._last_cuda_flush = current_time
                self._pending_flush_bytes = 0
                self._maybe_downscale_cache()
            elif self._pending_flush_bytes >= self.flush_threshold_bytes:
                # Reset if we've accumulated enough but can't flush yet
                # Only reset if time gate hasn't passed
                if current_time - self._last_cuda_flush < 1.0:
                    pass  # Keep accumulating
                else:
                    self._pending_flush_bytes = 0
        except Exception:  # POLISH: Narrowed except
            torch.cuda.empty_cache()
            self._last_cuda_flush = current_time
            self._pending_flush_bytes = 0

    def clear(self) -> None:
        """Clear cache and free GPU memory"""
        with self._lock:
            for value in self.cache.values():
                del value

            self.cache.clear()
            self.current_size = 0
            self._pending_flush_bytes = 0

            if torch.cuda.is_available():
                torch.cuda.empty_cache()
                self._maybe_downscale_cache(force=True)

    def reset(self) -> None:
        """Alias for clear() for backward compatibility"""
        self.clear()

    def _maybe_downscale_cache(self, force: bool = False) -> None:
        """Adapt cache limits to available GPU memory to reduce manual tuning."""
        if not torch.cuda.is_available():
            return
        if not hasattr(torch.cuda, "mem_get_info"):
            return
        if self._adaptive_resize_attempts >= 3 and not force:
            return

        try:
            free_bytes, _ = torch.cuda.mem_get_info()
        except RuntimeError:
            return

        target_limit = max(int(free_bytes * 0.15), self.flush_threshold_bytes * 2)
        if force or self.current_size > self.max_size_bytes * 0.75 or target_limit < self.max_size_bytes:
            new_cap = max(target_limit, self.flush_threshold_bytes * 2)
            if new_cap < self.max_size_bytes:
                logger.debug(
                    "MemoryEfficientCacheFixed adapting capacity: %.1fMB -> %.1fMB (free %.1fMB)",
                    self.max_size_bytes / 1e6,
                    new_cap / 1e6,
                    free_bytes / 1e6
                )
                self.max_size_bytes = new_cap
                self._adaptive_resize_attempts += 1

    def get_stats(self) -> Dict[str, Any]:
        """Get cache statistics"""
        total = self.hits + self.misses
        return {
            "hits": self.hits,
            "misses": self.misses,
            "hit_rate": self.hits / total if total > 0 else 0,
            "size_mb": self.current_size / (1024 * 1024),
            "entries": len(self.cache),
            "pending_flush_mb": self._pending_flush_bytes / (1024 * 1024)
        }

=======
"""Caching utilities for FastSB-OT."""

from __future__ import annotations

import threading
import time
from collections import OrderedDict
from typing import Any, Dict, Optional

import torch

from . import common

logger = common.logger

__all__ = ["MemoryEfficientCacheFixed"]


class MemoryEfficientCacheFixed:
    """Thread-safe cache with smart GPU cleanup and immutable returns

<<<<<<< Updated upstream
    CRITICAL FIXES:
    - Tensor view storage leak: Compacts views to prevent hidden memory overhead
    - Performance: Removed synchronous CUDA calls from hot path
    - Adaptive sizing: Bidirectional with hysteresis and recovery
    - Thread safety: Proper locking for async flush operations
    """

    def __init__(self, max_size_mb: int = 1024, max_entries: int = 100,
                 cuda_flush_watermark: float = 0.8, flush_threshold_mb: int = 32,
                 enable_adaptive_sizing: bool = False):
        """Initialize cache with memory management parameters.

        Args:
            max_size_mb: Maximum cache size in megabytes
            max_entries: Maximum number of cached entries
            cuda_flush_watermark: Deprecated (kept for backward compatibility)
            flush_threshold_mb: Minimum MB to accumulate before flushing
            enable_adaptive_sizing: Enable dynamic capacity adjustment (experimental)
        """
        self.cache = OrderedDict()
        self.max_size_bytes = max_size_mb * 1024 * 1024
        self._original_max_size_bytes = self.max_size_bytes  # Store user intent
=======
    Fixes applied:
    - Thread-safe access to all shared state (_pending_flush_bytes, _last_cuda_flush)
    - CUDA operations moved outside lock to prevent blocking
    - Type validation for put() to prevent AttributeError
    - Storage overhead detection to prevent memory leaks from tensor views
    - Multi-GPU memory tracking
    - Fixed adaptive downscaling logic
    - Optimized clear() implementation
    """

    def __init__(self, max_size_mb: int = 1024, max_entries: int = 100,
                 cuda_flush_watermark: float = 0.8, flush_threshold_mb: int = 32):
        self.cache = OrderedDict()
        self.max_size_bytes = max_size_mb * 1024 * 1024
        self._original_max_size_bytes = self.max_size_bytes  # Track original limit
>>>>>>> Stashed changes
        self.max_entries = max_entries
        self.current_size = 0
        self.hits = 0
        self.misses = 0
<<<<<<< Updated upstream
        self.cuda_flush_watermark = cuda_flush_watermark  # Unused, kept for compatibility
        self.flush_threshold_bytes = flush_threshold_mb * 1024 * 1024
        self.enable_adaptive_sizing = enable_adaptive_sizing

        # Thread safety
        self._lock = threading.Lock()

        # Async flush tracking (accessed both inside and outside lock)
        self._last_cuda_flush = 0.0
        self._pending_flush_bytes = 0
        self._flush_cooldown_seconds = 1.0

        # Adaptive sizing state
        self._last_capacity_check = 0.0
        self._capacity_check_interval = 10.0  # Check every 10 seconds max
        self._capacity_upscale_count = 0
        self._capacity_downscale_count = 0

        # Warnings
        self._large_item_warned = False

    def get(self, key: Any, clone: bool = False) -> Optional[torch.Tensor]:
        """Get from cache with optional cloning for immutability.

        Args:
            key: Cache key
            clone: If True, return a clone to prevent external modification

        Returns:
            Cached tensor or None if not found
        """
        with self._lock:
            if key in self.cache:
                self.hits += 1
                # Move to end (LRU update)
=======
        self.cuda_flush_watermark = cuda_flush_watermark
        self.flush_threshold_bytes = flush_threshold_mb * 1024 * 1024
        self._lock = threading.Lock()
        self._last_cuda_flush = 0
        self._pending_flush_bytes = 0
        self._adaptive_resize_attempts = 0

    def get(self, key: Any, clone: bool = False) -> Optional[torch.Tensor]:
        """Get from cache with optional cloning for immutability"""
        with self._lock:
            if key in self.cache:
                self.hits += 1
>>>>>>> Stashed changes
                value = self.cache.pop(key)
                self.cache[key] = value
                return value.clone() if clone else value
            self.misses += 1
            return None

    def put(self, key: Any, value: torch.Tensor):
<<<<<<< Updated upstream
        """Put tensor in cache with proper memory accounting and cleanup.

        CRITICAL FIX: Compacts tensor views to prevent storage leaks.
        PERFORMANCE FIX: No synchronous CUDA operations in critical path.

        Args:
            key: Cache key
            value: Tensor to cache (will be compacted if necessary)
        """
        # ============================================================
        # FIX #1: TENSOR VIEW STORAGE LEAK
        # ============================================================
        # Calculate actual storage vs. view size BEFORE entering lock
        storage_size = value.untyped_storage().nbytes()
        view_size = value.element_size() * value.nelement()

        # Storage overhead ratio: >1.1 means we have a view with excess backing storage
        storage_overhead_ratio = storage_size / max(view_size, 1)

        if storage_overhead_ratio > 1.1:
            # CRITICAL: Clone to compact storage
            # This prevents caching a small slice that holds a gigantic tensor in memory
            value = value.clone()
        elif value.requires_grad:
            # Standard case: just detach gradients
            value = value.detach()

        # Now we can safely calculate size knowing storage matches view
        value_size = value.element_size() * value.nelement()

        # ============================================================
        # FIX #2: REMOVE SYNCHRONOUS CUDA CALLS FROM HOT PATH
        # ============================================================
        # Track pending flush bytes for async cleanup, but don't call CUDA APIs here
        evicted_cuda_bytes = 0

        with self._lock:
            # Reject oversized items early
            if value_size > self.max_size_bytes // 2:
                if not self._large_item_warned:
                    size_mb = value_size / (1024 * 1024)
                    max_mb = self.max_size_bytes / (1024 * 1024)
                    logger.debug(
                        f"Cache rejecting large tensor ({size_mb:.1f} MB > {max_mb/2:.1f} MB). "
                        f"Consider increasing cache_size_mb if hit rate is low."
                    )
                    self._large_item_warned = True
                return

            # LRU eviction loop - NO CUDA CALLS HERE
=======
        """Put tensor in cache with proper cleanup

        Fixes:
        - Type validation to prevent AttributeError
        - Storage overhead detection to prevent view memory leaks
        - CUDA operations moved outside lock
        - Proper thread-safe state management
        """
        # FIX #1: Type validation
        if not isinstance(value, torch.Tensor):
            raise TypeError(f"Expected torch.Tensor, got {type(value).__name__}")

        if value.requires_grad:
            value = value.detach()

        # FIX #2: Check for storage overhead (view memory leak prevention)
        # Do this BEFORE acquiring lock to avoid blocking
        if value.numel() > 0:
            view_size = value.element_size() * value.nelement()
            storage_size = value.untyped_storage().size()
            # Clone if storage is >50% larger than view (indicates this is a slice/view)
            if storage_size > view_size * 1.5:
                value = value.clone()

        evicted_cuda_bytes = 0

        with self._lock:
            value_size = value.element_size() * value.nelement()

            # Log when rejecting large items
            if value_size > self.max_size_bytes // 2:
                if not hasattr(self, '_large_item_warned'):
                    size_mb = value_size / (1024 * 1024)
                    max_mb = self.max_size_bytes / (1024 * 1024)
                    logger.debug(f"Cache rejecting large tensor ({size_mb:.1f} MB > {max_mb/2:.1f} MB). "
                                 f"Consider increasing cache_size_mb if hit rate is low.")
                    self._large_item_warned = True
                return

            # Eviction loop
>>>>>>> Stashed changes
            while (self.current_size + value_size > self.max_size_bytes or
                   len(self.cache) >= self.max_entries):
                if not self.cache:
                    break

                old_key, old_value = self.cache.popitem(last=False)
                old_size = old_value.element_size() * old_value.nelement()
                self.current_size -= old_size

<<<<<<< Updated upstream
                # Track CUDA memory for async flush
                if old_value.device.type == 'cuda':
                    evicted_cuda_bytes += old_size

                del old_value

            # Insert new entry
            self.cache[key] = value
            self.current_size += value_size

            # Update pending flush counter
            self._pending_flush_bytes += evicted_cuda_bytes

        # ============================================================
        # ASYNC FLUSH: Outside lock, non-blocking
        # ============================================================
        self._try_async_cuda_flush()

        # ============================================================
        # FIX #3: ADAPTIVE SIZING WITH RECOVERY
        # ============================================================
        if self.enable_adaptive_sizing:
            self._maybe_adjust_capacity()

    def _try_async_cuda_flush(self):
        """Asynchronous CUDA cache flush with cooldown.

        PERFORMANCE FIX: Called outside the main lock, respects cooldown.
        Does not block put() operations.
        """
        if not torch.cuda.is_available():
            return

        current_time = time.time()

        # Read pending bytes (atomic read, safe without lock)
        pending = self._pending_flush_bytes

        # Only proceed if we've accumulated enough and cooldown passed
        if (pending >= self.flush_threshold_bytes and
            current_time - self._last_cuda_flush >= self._flush_cooldown_seconds):

            try:
                # Perform the expensive synchronous operation
                torch.cuda.empty_cache()

                # Update state with lock
                with self._lock:
                    self._pending_flush_bytes = 0

                self._last_cuda_flush = current_time

            except RuntimeError as e:
                # CUDA errors (e.g., driver issues) should be logged but not crash
                logger.warning(f"CUDA cache flush failed: {e}")
                with self._lock:
                    self._pending_flush_bytes = 0

    def _maybe_adjust_capacity(self):
        """Bidirectional adaptive capacity adjustment with hysteresis.

        FIX #3: Allows cache to both shrink AND grow based on GPU memory.
        Includes rate limiting to avoid thrashing.
        """
        current_time = time.time()

        # Rate limit: Don't check more than once per interval
        if current_time - self._last_capacity_check < self._capacity_check_interval:
            return

        if not hasattr(torch.cuda, "mem_get_info"):
            return

        try:
            free_bytes, total_bytes = torch.cuda.mem_get_info()
        except RuntimeError:
            return

        self._last_capacity_check = current_time

        # Target: Use 15% of free memory, but at least 2x flush threshold
        target_capacity = max(
            int(free_bytes * 0.15),
            self.flush_threshold_bytes * 2
        )

        # Never exceed user's original configuration
        target_capacity = min(target_capacity, self._original_max_size_bytes)

        current_capacity = self.max_size_bytes

        # ============================================================
        # DOWNSCALE: Memory pressure detected (with hysteresis)
        # ============================================================
        # Trigger if target is <70% of current capacity (30% hysteresis)
        if target_capacity < current_capacity * 0.7:
            new_capacity = max(target_capacity, self.flush_threshold_bytes * 2)

            logger.debug(
                f"Cache downscaling due to memory pressure: "
                f"{current_capacity/1e6:.1f}MB -> {new_capacity/1e6:.1f}MB "
                f"(free: {free_bytes/1e6:.1f}MB)"
            )

            with self._lock:
                self.max_size_bytes = new_capacity
                self._capacity_downscale_count += 1

        # ============================================================
        # UPSCALE: Memory available, recover capacity (with hysteresis)
        # ============================================================
        # Trigger if target is >150% of current capacity (50% hysteresis)
        elif target_capacity > current_capacity * 1.5:
            new_capacity = target_capacity

            logger.debug(
                f"Cache recovering capacity: "
                f"{current_capacity/1e6:.1f}MB -> {new_capacity/1e6:.1f}MB "
                f"(free: {free_bytes/1e6:.1f}MB)"
            )

            with self._lock:
                self.max_size_bytes = new_capacity
                self._capacity_upscale_count += 1

    def clear(self):
        """Clear cache and free GPU memory."""
        with self._lock:
            # Explicitly delete all tensors
            for value in self.cache.values():
                del value

            self.cache.clear()
            self.current_size = 0
            self._pending_flush_bytes = 0

        # Flush outside lock
        if torch.cuda.is_available():
            try:
                torch.cuda.empty_cache()
            except RuntimeError:
                pass

    def reset(self):
        """Alias for clear() for backward compatibility."""
        self.clear()

    def get_stats(self) -> Dict[str, Any]:
        """Get cache statistics including adaptive sizing info."""
        with self._lock:
            total = self.hits + self.misses
            stats = {
=======
                if old_value.device.type == 'cuda':
                    evicted_cuda_bytes += old_size
                del old_value

            self.cache[key] = value
            self.current_size += value_size

            # FIX #3: Update pending flush bytes under lock
            self._pending_flush_bytes += evicted_cuda_bytes

            # FIX #4: Snapshot state for CUDA flush (to be done outside lock)
            pending_bytes = self._pending_flush_bytes
            last_flush_time = self._last_cuda_flush

        # FIX #5: CUDA operations OUTSIDE lock to prevent blocking other threads
        if evicted_cuda_bytes > 0:
            self._try_cuda_flush_unlocked(pending_bytes, last_flush_time)

        # Adaptive downscaling check (also outside lock)
        self._maybe_downscale_cache()

    def _try_cuda_flush_unlocked(self, pending_bytes: int, last_flush_time: float):
        """Try to flush CUDA cache without holding the main lock

        Fixes:
        - All CUDA operations done outside main lock
        - Multi-GPU memory tracking
        - Atomic updates to shared state
        - Removed redundant checks
        """
        if not torch.cuda.is_available():
            with self._lock:
                self._pending_flush_bytes = 0
            return

        current_time = time.time()
        should_flush = False

        try:
            # FIX #6: Multi-GPU memory tracking
            allocated, reserved = self._get_total_cuda_memory()
            unused = reserved - allocated

            # Determine if we should flush
            if pending_bytes >= self.flush_threshold_bytes and unused >= self.flush_threshold_bytes:
                # Both pending and unused exceed threshold - flush immediately
                should_flush = True
            elif current_time - last_flush_time >= 1.0:
                # Time gate passed, check if either condition warrants flush
                # FIX #7: Removed redundant "reserved > 0" check
                if unused > self.flush_threshold_bytes:
                    should_flush = True
                elif pending_bytes >= self.flush_threshold_bytes:
                    should_flush = True

            if should_flush:
                # CUDA operation outside lock
                torch.cuda.empty_cache()

                # FIX #8: Atomic update of shared state under lock
                with self._lock:
                    self._pending_flush_bytes = 0
                    self._last_cuda_flush = current_time

                # Adaptive downscaling after successful flush
                self._maybe_downscale_cache(force=True)
            elif pending_bytes >= self.flush_threshold_bytes:
                # Reset if we've accumulated enough but time gate prevents flush
                if current_time - last_flush_time >= 1.0:
                    with self._lock:
                        self._pending_flush_bytes = 0
        except Exception as e:
            # On error, try to flush anyway and reset state
            logger.debug(f"CUDA flush error: {e}")
            try:
                torch.cuda.empty_cache()
            except Exception:
                pass
            with self._lock:
                self._pending_flush_bytes = 0
                self._last_cuda_flush = current_time

    def _get_total_cuda_memory(self) -> tuple[int, int]:
        """Get total allocated and reserved memory across all CUDA devices

        FIX #9: Multi-GPU support
        """
        if not torch.cuda.is_available():
            return 0, 0

        allocated = 0
        reserved = 0

        try:
            device_count = torch.cuda.device_count()
            for device_id in range(device_count):
                allocated += torch.cuda.memory_allocated(device_id)
                reserved += torch.cuda.memory_reserved(device_id)
        except Exception:
            # Fallback to default device
            allocated = torch.cuda.memory_allocated()
            reserved = torch.cuda.memory_reserved()

        return allocated, reserved

    def clear(self):
        """Clear cache and free GPU memory

        FIX #10: Optimized implementation - removed inefficient del loop
        FIX #11: CUDA flush outside lock
        """
        with self._lock:
            self.cache.clear()  # Python GC handles cleanup, no need for del loop
            self.current_size = 0
            self._pending_flush_bytes = 0

        # FIX #12: CUDA flush outside lock to prevent blocking
        if torch.cuda.is_available():
            try:
                torch.cuda.empty_cache()
            except Exception:
                pass
            self._maybe_downscale_cache(force=True)

    def reset(self):
        """Alias for clear() for backward compatibility"""
        self.clear()

    def _maybe_downscale_cache(self, force: bool = False):
        """Adapt cache limits to available GPU memory to reduce manual tuning.

        FIX #13: Fixed adaptive downscaling logic
        - Now properly handles high utilization scenarios
        - Correctly determines when to downscale
        """
        if not torch.cuda.is_available():
            return
        if not hasattr(torch.cuda, "mem_get_info"):
            return
        if self._adaptive_resize_attempts >= 3 and not force:
            return

        try:
            free_bytes, _ = torch.cuda.mem_get_info()
        except RuntimeError:
            return

        # Calculate target based on available memory (15% of free)
        target_limit = max(int(free_bytes * 0.15), self.flush_threshold_bytes * 2)

        # FIX #14: Fixed downscaling logic
        # Downscale if ANY of these conditions are true:
        # 1. Forced (after clear or flush)
        # 2. Cache is >75% full AND target is less than current max
        # 3. Target is significantly less than current max (memory pressure)

        with self._lock:
            current_max = self.max_size_bytes
            current_usage = self.current_size

        should_downscale = False

        if force:
            should_downscale = True
        elif current_usage > current_max * 0.75 and target_limit < current_max:
            # High utilization AND memory pressure
            should_downscale = True
        elif target_limit < current_max * 0.7:
            # Significant memory pressure (target is <70% of current)
            should_downscale = True

        if should_downscale:
            # Don't shrink below minimum threshold
            new_cap = max(target_limit, self.flush_threshold_bytes * 2)
            # Don't expand beyond original max
            new_cap = min(new_cap, self._original_max_size_bytes)

            if new_cap < current_max:
                logger.debug(
                    "MemoryEfficientCacheFixed adapting capacity: %.1fMB -> %.1fMB (free %.1fMB)",
                    current_max / 1e6,
                    new_cap / 1e6,
                    free_bytes / 1e6
                )
                with self._lock:
                    self.max_size_bytes = new_cap
                self._adaptive_resize_attempts += 1

    def get_stats(self) -> Dict[str, Any]:
        """Get cache statistics

        FIX #15: Added lock protection for thread-safe stats reading
        """
        with self._lock:
            total = self.hits + self.misses
            return {
>>>>>>> Stashed changes
                "hits": self.hits,
                "misses": self.misses,
                "hit_rate": self.hits / total if total > 0 else 0,
                "size_mb": self.current_size / (1024 * 1024),
                "max_size_mb": self.max_size_bytes / (1024 * 1024),
<<<<<<< Updated upstream
                "original_max_size_mb": self._original_max_size_bytes / (1024 * 1024),
                "entries": len(self.cache),
                "pending_flush_mb": self._pending_flush_bytes / (1024 * 1024),
            }

            if self.enable_adaptive_sizing:
                stats.update({
                    "adaptive_downscales": self._capacity_downscale_count,
                    "adaptive_upscales": self._capacity_upscale_count,
                })

            return stats
=======
                "entries": len(self.cache),
                "pending_flush_mb": self._pending_flush_bytes / (1024 * 1024)
            }
>>>>>>> Stashed changes
>>>>>>> 4921905a
<|MERGE_RESOLUTION|>--- conflicted
+++ resolved
@@ -1,4 +1,3 @@
-<<<<<<< HEAD
 """Caching utilities for FastSB-OT."""
 
 from __future__ import annotations
@@ -18,13 +17,20 @@
 
 
 class MemoryEfficientCacheFixed:
-    """Thread-safe cache with smart GPU cleanup and immutable returns"""
+    """Thread-safe cache with smart GPU cleanup and immutable returns.
+
+    Fixes:
+    - Type validation and view storage compaction to avoid hidden leaks
+    - CUDA operations performed outside the main lock
+    - Multi-GPU memory tracking with adaptive downscaling
+    - Thread-safe stats reporting
+    """
 
     def __init__(self, max_size_mb: int = 1024, max_entries: int = 100,
-                 cuda_flush_watermark: float = 0.8, flush_threshold_mb: int = 32):
-        # TYPE SAFETY FIX: Add explicit type annotations for cache
+                 cuda_flush_watermark: float = 0.8, flush_threshold_mb: int = 32) -> None:
         self.cache: OrderedDict[Any, torch.Tensor] = OrderedDict()
         self.max_size_bytes: int = max_size_mb * 1024 * 1024
+        self._original_max_size_bytes: int = self.max_size_bytes
         self.max_entries: int = max_entries
         self.current_size: int = 0
         self.hits: int = 0
@@ -33,11 +39,12 @@
         self.flush_threshold_bytes: int = flush_threshold_mb * 1024 * 1024
         self._lock: threading.Lock = threading.Lock()
         self._last_cuda_flush: float = 0.0
-        self._pending_flush_bytes: int = 0  # TYPE FIX: Explicit int type
+        self._pending_flush_bytes: int = 0
         self._adaptive_resize_attempts: int = 0
+        self._large_item_warned: bool = False
 
     def get(self, key: Any, clone: bool = False) -> Optional[torch.Tensor]:
-        """Get from cache with optional cloning for immutability"""
+        """Get from cache with optional cloning for immutability."""
         with self._lock:
             if key in self.cache:
                 self.hits += 1
@@ -48,358 +55,36 @@
             return None
 
     def put(self, key: Any, value: torch.Tensor) -> None:
-        """Put tensor in cache with proper cleanup"""
+        """Put tensor in cache with proper cleanup."""
+        if not isinstance(value, torch.Tensor):
+            raise TypeError(f"Expected torch.Tensor, got {type(value).__name__}")
+
         if value.requires_grad:
             value = value.detach()
 
+        # Check for storage overhead (view memory leak prevention) outside lock
+        if value.numel() > 0:
+            view_size = value.element_size() * value.nelement()
+            storage_size = value.untyped_storage().nbytes()
+            if storage_size > view_size * 1.5:
+                value = value.clone()
+
+        evicted_cuda_bytes = 0
+
         with self._lock:
             value_size = value.element_size() * value.nelement()
 
-            # Log when rejecting large items
-            if value_size > self.max_size_bytes // 2:
-                if not hasattr(self, '_large_item_warned'):
-                    size_mb = value_size / (1024 * 1024)
-                    max_mb = self.max_size_bytes / (1024 * 1024)
-                    logger.debug(f"Cache rejecting large tensor ({size_mb:.1f} MB > {max_mb/2:.1f} MB). "
-                                 f"Consider increasing cache_size_mb if hit rate is low.")
-                    self._large_item_warned = True
-                self._maybe_downscale_cache()
-                return
-
-            while (self.current_size + value_size > self.max_size_bytes or
-                   len(self.cache) >= self.max_entries):
-                if not self.cache:
-                    break
-
-                old_key, old_value = self.cache.popitem(last=False)
-                old_size = old_value.element_size() * old_value.nelement()
-                self.current_size -= old_size
-
-                if old_value.device.type == 'cuda':
-                    self._pending_flush_bytes += old_size
-                del old_value
-                self._conditional_cuda_flush()
-
-            self.cache[key] = value
-            self.current_size += value_size
-            self._maybe_downscale_cache()
-
-    def _conditional_cuda_flush(self) -> None:
-        """Only flush when significant unused memory is reserved, reset counter properly"""
-        if not torch.cuda.is_available():
-            self._pending_flush_bytes = 0
-            return
-
-        current_time = time.time()
-
-        try:
-            allocated = torch.cuda.memory_allocated()
-            reserved = torch.cuda.memory_reserved()
-            unused = reserved - allocated
-
-            # Flush immediately if both conditions met, regardless of time gate
-            should_flush = False
-
-            if self._pending_flush_bytes >= self.flush_threshold_bytes and unused >= self.flush_threshold_bytes:
-                # Both pending and unused exceed threshold - flush immediately
-                should_flush = True
-            elif current_time - self._last_cuda_flush >= 1.0:
-                # Time gate passed, check if either condition warrants flush
-                if reserved > 0 and unused > self.flush_threshold_bytes:
-                    should_flush = True
-                elif self._pending_flush_bytes >= self.flush_threshold_bytes:
-                    should_flush = True
-
-            if should_flush:
-                torch.cuda.empty_cache()
-                self._last_cuda_flush = current_time
-                self._pending_flush_bytes = 0
-                self._maybe_downscale_cache()
-            elif self._pending_flush_bytes >= self.flush_threshold_bytes:
-                # Reset if we've accumulated enough but can't flush yet
-                # Only reset if time gate hasn't passed
-                if current_time - self._last_cuda_flush < 1.0:
-                    pass  # Keep accumulating
-                else:
-                    self._pending_flush_bytes = 0
-        except Exception:  # POLISH: Narrowed except
-            torch.cuda.empty_cache()
-            self._last_cuda_flush = current_time
-            self._pending_flush_bytes = 0
-
-    def clear(self) -> None:
-        """Clear cache and free GPU memory"""
-        with self._lock:
-            for value in self.cache.values():
-                del value
-
-            self.cache.clear()
-            self.current_size = 0
-            self._pending_flush_bytes = 0
-
-            if torch.cuda.is_available():
-                torch.cuda.empty_cache()
-                self._maybe_downscale_cache(force=True)
-
-    def reset(self) -> None:
-        """Alias for clear() for backward compatibility"""
-        self.clear()
-
-    def _maybe_downscale_cache(self, force: bool = False) -> None:
-        """Adapt cache limits to available GPU memory to reduce manual tuning."""
-        if not torch.cuda.is_available():
-            return
-        if not hasattr(torch.cuda, "mem_get_info"):
-            return
-        if self._adaptive_resize_attempts >= 3 and not force:
-            return
-
-        try:
-            free_bytes, _ = torch.cuda.mem_get_info()
-        except RuntimeError:
-            return
-
-        target_limit = max(int(free_bytes * 0.15), self.flush_threshold_bytes * 2)
-        if force or self.current_size > self.max_size_bytes * 0.75 or target_limit < self.max_size_bytes:
-            new_cap = max(target_limit, self.flush_threshold_bytes * 2)
-            if new_cap < self.max_size_bytes:
-                logger.debug(
-                    "MemoryEfficientCacheFixed adapting capacity: %.1fMB -> %.1fMB (free %.1fMB)",
-                    self.max_size_bytes / 1e6,
-                    new_cap / 1e6,
-                    free_bytes / 1e6
-                )
-                self.max_size_bytes = new_cap
-                self._adaptive_resize_attempts += 1
-
-    def get_stats(self) -> Dict[str, Any]:
-        """Get cache statistics"""
-        total = self.hits + self.misses
-        return {
-            "hits": self.hits,
-            "misses": self.misses,
-            "hit_rate": self.hits / total if total > 0 else 0,
-            "size_mb": self.current_size / (1024 * 1024),
-            "entries": len(self.cache),
-            "pending_flush_mb": self._pending_flush_bytes / (1024 * 1024)
-        }
-
-=======
-"""Caching utilities for FastSB-OT."""
-
-from __future__ import annotations
-
-import threading
-import time
-from collections import OrderedDict
-from typing import Any, Dict, Optional
-
-import torch
-
-from . import common
-
-logger = common.logger
-
-__all__ = ["MemoryEfficientCacheFixed"]
-
-
-class MemoryEfficientCacheFixed:
-    """Thread-safe cache with smart GPU cleanup and immutable returns
-
-<<<<<<< Updated upstream
-    CRITICAL FIXES:
-    - Tensor view storage leak: Compacts views to prevent hidden memory overhead
-    - Performance: Removed synchronous CUDA calls from hot path
-    - Adaptive sizing: Bidirectional with hysteresis and recovery
-    - Thread safety: Proper locking for async flush operations
-    """
-
-    def __init__(self, max_size_mb: int = 1024, max_entries: int = 100,
-                 cuda_flush_watermark: float = 0.8, flush_threshold_mb: int = 32,
-                 enable_adaptive_sizing: bool = False):
-        """Initialize cache with memory management parameters.
-
-        Args:
-            max_size_mb: Maximum cache size in megabytes
-            max_entries: Maximum number of cached entries
-            cuda_flush_watermark: Deprecated (kept for backward compatibility)
-            flush_threshold_mb: Minimum MB to accumulate before flushing
-            enable_adaptive_sizing: Enable dynamic capacity adjustment (experimental)
-        """
-        self.cache = OrderedDict()
-        self.max_size_bytes = max_size_mb * 1024 * 1024
-        self._original_max_size_bytes = self.max_size_bytes  # Store user intent
-=======
-    Fixes applied:
-    - Thread-safe access to all shared state (_pending_flush_bytes, _last_cuda_flush)
-    - CUDA operations moved outside lock to prevent blocking
-    - Type validation for put() to prevent AttributeError
-    - Storage overhead detection to prevent memory leaks from tensor views
-    - Multi-GPU memory tracking
-    - Fixed adaptive downscaling logic
-    - Optimized clear() implementation
-    """
-
-    def __init__(self, max_size_mb: int = 1024, max_entries: int = 100,
-                 cuda_flush_watermark: float = 0.8, flush_threshold_mb: int = 32):
-        self.cache = OrderedDict()
-        self.max_size_bytes = max_size_mb * 1024 * 1024
-        self._original_max_size_bytes = self.max_size_bytes  # Track original limit
->>>>>>> Stashed changes
-        self.max_entries = max_entries
-        self.current_size = 0
-        self.hits = 0
-        self.misses = 0
-<<<<<<< Updated upstream
-        self.cuda_flush_watermark = cuda_flush_watermark  # Unused, kept for compatibility
-        self.flush_threshold_bytes = flush_threshold_mb * 1024 * 1024
-        self.enable_adaptive_sizing = enable_adaptive_sizing
-
-        # Thread safety
-        self._lock = threading.Lock()
-
-        # Async flush tracking (accessed both inside and outside lock)
-        self._last_cuda_flush = 0.0
-        self._pending_flush_bytes = 0
-        self._flush_cooldown_seconds = 1.0
-
-        # Adaptive sizing state
-        self._last_capacity_check = 0.0
-        self._capacity_check_interval = 10.0  # Check every 10 seconds max
-        self._capacity_upscale_count = 0
-        self._capacity_downscale_count = 0
-
-        # Warnings
-        self._large_item_warned = False
-
-    def get(self, key: Any, clone: bool = False) -> Optional[torch.Tensor]:
-        """Get from cache with optional cloning for immutability.
-
-        Args:
-            key: Cache key
-            clone: If True, return a clone to prevent external modification
-
-        Returns:
-            Cached tensor or None if not found
-        """
-        with self._lock:
-            if key in self.cache:
-                self.hits += 1
-                # Move to end (LRU update)
-=======
-        self.cuda_flush_watermark = cuda_flush_watermark
-        self.flush_threshold_bytes = flush_threshold_mb * 1024 * 1024
-        self._lock = threading.Lock()
-        self._last_cuda_flush = 0
-        self._pending_flush_bytes = 0
-        self._adaptive_resize_attempts = 0
-
-    def get(self, key: Any, clone: bool = False) -> Optional[torch.Tensor]:
-        """Get from cache with optional cloning for immutability"""
-        with self._lock:
-            if key in self.cache:
-                self.hits += 1
->>>>>>> Stashed changes
-                value = self.cache.pop(key)
-                self.cache[key] = value
-                return value.clone() if clone else value
-            self.misses += 1
-            return None
-
-    def put(self, key: Any, value: torch.Tensor):
-<<<<<<< Updated upstream
-        """Put tensor in cache with proper memory accounting and cleanup.
-
-        CRITICAL FIX: Compacts tensor views to prevent storage leaks.
-        PERFORMANCE FIX: No synchronous CUDA operations in critical path.
-
-        Args:
-            key: Cache key
-            value: Tensor to cache (will be compacted if necessary)
-        """
-        # ============================================================
-        # FIX #1: TENSOR VIEW STORAGE LEAK
-        # ============================================================
-        # Calculate actual storage vs. view size BEFORE entering lock
-        storage_size = value.untyped_storage().nbytes()
-        view_size = value.element_size() * value.nelement()
-
-        # Storage overhead ratio: >1.1 means we have a view with excess backing storage
-        storage_overhead_ratio = storage_size / max(view_size, 1)
-
-        if storage_overhead_ratio > 1.1:
-            # CRITICAL: Clone to compact storage
-            # This prevents caching a small slice that holds a gigantic tensor in memory
-            value = value.clone()
-        elif value.requires_grad:
-            # Standard case: just detach gradients
-            value = value.detach()
-
-        # Now we can safely calculate size knowing storage matches view
-        value_size = value.element_size() * value.nelement()
-
-        # ============================================================
-        # FIX #2: REMOVE SYNCHRONOUS CUDA CALLS FROM HOT PATH
-        # ============================================================
-        # Track pending flush bytes for async cleanup, but don't call CUDA APIs here
-        evicted_cuda_bytes = 0
-
-        with self._lock:
-            # Reject oversized items early
             if value_size > self.max_size_bytes // 2:
                 if not self._large_item_warned:
                     size_mb = value_size / (1024 * 1024)
                     max_mb = self.max_size_bytes / (1024 * 1024)
                     logger.debug(
                         f"Cache rejecting large tensor ({size_mb:.1f} MB > {max_mb/2:.1f} MB). "
-                        f"Consider increasing cache_size_mb if hit rate is low."
+                        "Consider increasing cache_size_mb if hit rate is low."
                     )
                     self._large_item_warned = True
                 return
 
-            # LRU eviction loop - NO CUDA CALLS HERE
-=======
-        """Put tensor in cache with proper cleanup
-
-        Fixes:
-        - Type validation to prevent AttributeError
-        - Storage overhead detection to prevent view memory leaks
-        - CUDA operations moved outside lock
-        - Proper thread-safe state management
-        """
-        # FIX #1: Type validation
-        if not isinstance(value, torch.Tensor):
-            raise TypeError(f"Expected torch.Tensor, got {type(value).__name__}")
-
-        if value.requires_grad:
-            value = value.detach()
-
-        # FIX #2: Check for storage overhead (view memory leak prevention)
-        # Do this BEFORE acquiring lock to avoid blocking
-        if value.numel() > 0:
-            view_size = value.element_size() * value.nelement()
-            storage_size = value.untyped_storage().size()
-            # Clone if storage is >50% larger than view (indicates this is a slice/view)
-            if storage_size > view_size * 1.5:
-                value = value.clone()
-
-        evicted_cuda_bytes = 0
-
-        with self._lock:
-            value_size = value.element_size() * value.nelement()
-
-            # Log when rejecting large items
-            if value_size > self.max_size_bytes // 2:
-                if not hasattr(self, '_large_item_warned'):
-                    size_mb = value_size / (1024 * 1024)
-                    max_mb = self.max_size_bytes / (1024 * 1024)
-                    logger.debug(f"Cache rejecting large tensor ({size_mb:.1f} MB > {max_mb/2:.1f} MB). "
-                                 f"Consider increasing cache_size_mb if hit rate is low.")
-                    self._large_item_warned = True
-                return
-
-            # Eviction loop
->>>>>>> Stashed changes
             while (self.current_size + value_size > self.max_size_bytes or
                    len(self.cache) >= self.max_entries):
                 if not self.cache:
@@ -409,190 +94,26 @@
                 old_size = old_value.element_size() * old_value.nelement()
                 self.current_size -= old_size
 
-<<<<<<< Updated upstream
-                # Track CUDA memory for async flush
-                if old_value.device.type == 'cuda':
+                if old_value.device.type == "cuda":
                     evicted_cuda_bytes += old_size
-
                 del old_value
 
-            # Insert new entry
             self.cache[key] = value
             self.current_size += value_size
 
-            # Update pending flush counter
+            # Track pending flush bytes under lock
             self._pending_flush_bytes += evicted_cuda_bytes
 
-        # ============================================================
-        # ASYNC FLUSH: Outside lock, non-blocking
-        # ============================================================
-        self._try_async_cuda_flush()
-
-        # ============================================================
-        # FIX #3: ADAPTIVE SIZING WITH RECOVERY
-        # ============================================================
-        if self.enable_adaptive_sizing:
-            self._maybe_adjust_capacity()
-
-    def _try_async_cuda_flush(self):
-        """Asynchronous CUDA cache flush with cooldown.
-
-        PERFORMANCE FIX: Called outside the main lock, respects cooldown.
-        Does not block put() operations.
-        """
-        if not torch.cuda.is_available():
-            return
-
-        current_time = time.time()
-
-        # Read pending bytes (atomic read, safe without lock)
-        pending = self._pending_flush_bytes
-
-        # Only proceed if we've accumulated enough and cooldown passed
-        if (pending >= self.flush_threshold_bytes and
-            current_time - self._last_cuda_flush >= self._flush_cooldown_seconds):
-
-            try:
-                # Perform the expensive synchronous operation
-                torch.cuda.empty_cache()
-
-                # Update state with lock
-                with self._lock:
-                    self._pending_flush_bytes = 0
-
-                self._last_cuda_flush = current_time
-
-            except RuntimeError as e:
-                # CUDA errors (e.g., driver issues) should be logged but not crash
-                logger.warning(f"CUDA cache flush failed: {e}")
-                with self._lock:
-                    self._pending_flush_bytes = 0
-
-    def _maybe_adjust_capacity(self):
-        """Bidirectional adaptive capacity adjustment with hysteresis.
-
-        FIX #3: Allows cache to both shrink AND grow based on GPU memory.
-        Includes rate limiting to avoid thrashing.
-        """
-        current_time = time.time()
-
-        # Rate limit: Don't check more than once per interval
-        if current_time - self._last_capacity_check < self._capacity_check_interval:
-            return
-
-        if not hasattr(torch.cuda, "mem_get_info"):
-            return
-
-        try:
-            free_bytes, total_bytes = torch.cuda.mem_get_info()
-        except RuntimeError:
-            return
-
-        self._last_capacity_check = current_time
-
-        # Target: Use 15% of free memory, but at least 2x flush threshold
-        target_capacity = max(
-            int(free_bytes * 0.15),
-            self.flush_threshold_bytes * 2
-        )
-
-        # Never exceed user's original configuration
-        target_capacity = min(target_capacity, self._original_max_size_bytes)
-
-        current_capacity = self.max_size_bytes
-
-        # ============================================================
-        # DOWNSCALE: Memory pressure detected (with hysteresis)
-        # ============================================================
-        # Trigger if target is <70% of current capacity (30% hysteresis)
-        if target_capacity < current_capacity * 0.7:
-            new_capacity = max(target_capacity, self.flush_threshold_bytes * 2)
-
-            logger.debug(
-                f"Cache downscaling due to memory pressure: "
-                f"{current_capacity/1e6:.1f}MB -> {new_capacity/1e6:.1f}MB "
-                f"(free: {free_bytes/1e6:.1f}MB)"
-            )
-
-            with self._lock:
-                self.max_size_bytes = new_capacity
-                self._capacity_downscale_count += 1
-
-        # ============================================================
-        # UPSCALE: Memory available, recover capacity (with hysteresis)
-        # ============================================================
-        # Trigger if target is >150% of current capacity (50% hysteresis)
-        elif target_capacity > current_capacity * 1.5:
-            new_capacity = target_capacity
-
-            logger.debug(
-                f"Cache recovering capacity: "
-                f"{current_capacity/1e6:.1f}MB -> {new_capacity/1e6:.1f}MB "
-                f"(free: {free_bytes/1e6:.1f}MB)"
-            )
-
-            with self._lock:
-                self.max_size_bytes = new_capacity
-                self._capacity_upscale_count += 1
-
-    def clear(self):
-        """Clear cache and free GPU memory."""
-        with self._lock:
-            # Explicitly delete all tensors
-            for value in self.cache.values():
-                del value
-
-            self.cache.clear()
-            self.current_size = 0
-            self._pending_flush_bytes = 0
-
-        # Flush outside lock
-        if torch.cuda.is_available():
-            try:
-                torch.cuda.empty_cache()
-            except RuntimeError:
-                pass
-
-    def reset(self):
-        """Alias for clear() for backward compatibility."""
-        self.clear()
-
-    def get_stats(self) -> Dict[str, Any]:
-        """Get cache statistics including adaptive sizing info."""
-        with self._lock:
-            total = self.hits + self.misses
-            stats = {
-=======
-                if old_value.device.type == 'cuda':
-                    evicted_cuda_bytes += old_size
-                del old_value
-
-            self.cache[key] = value
-            self.current_size += value_size
-
-            # FIX #3: Update pending flush bytes under lock
-            self._pending_flush_bytes += evicted_cuda_bytes
-
-            # FIX #4: Snapshot state for CUDA flush (to be done outside lock)
             pending_bytes = self._pending_flush_bytes
             last_flush_time = self._last_cuda_flush
 
-        # FIX #5: CUDA operations OUTSIDE lock to prevent blocking other threads
         if evicted_cuda_bytes > 0:
             self._try_cuda_flush_unlocked(pending_bytes, last_flush_time)
 
-        # Adaptive downscaling check (also outside lock)
         self._maybe_downscale_cache()
 
-    def _try_cuda_flush_unlocked(self, pending_bytes: int, last_flush_time: float):
-        """Try to flush CUDA cache without holding the main lock
-
-        Fixes:
-        - All CUDA operations done outside main lock
-        - Multi-GPU memory tracking
-        - Atomic updates to shared state
-        - Removed redundant checks
-        """
+    def _try_cuda_flush_unlocked(self, pending_bytes: int, last_flush_time: float) -> None:
+        """Attempt CUDA cache flush without holding the main lock."""
         if not torch.cuda.is_available():
             with self._lock:
                 self._pending_flush_bytes = 0
@@ -602,40 +123,25 @@
         should_flush = False
 
         try:
-            # FIX #6: Multi-GPU memory tracking
             allocated, reserved = self._get_total_cuda_memory()
             unused = reserved - allocated
 
-            # Determine if we should flush
             if pending_bytes >= self.flush_threshold_bytes and unused >= self.flush_threshold_bytes:
-                # Both pending and unused exceed threshold - flush immediately
                 should_flush = True
             elif current_time - last_flush_time >= 1.0:
-                # Time gate passed, check if either condition warrants flush
-                # FIX #7: Removed redundant "reserved > 0" check
-                if unused > self.flush_threshold_bytes:
+                if unused > self.flush_threshold_bytes or pending_bytes >= self.flush_threshold_bytes:
                     should_flush = True
-                elif pending_bytes >= self.flush_threshold_bytes:
-                    should_flush = True
 
             if should_flush:
-                # CUDA operation outside lock
                 torch.cuda.empty_cache()
-
-                # FIX #8: Atomic update of shared state under lock
                 with self._lock:
                     self._pending_flush_bytes = 0
                     self._last_cuda_flush = current_time
-
-                # Adaptive downscaling after successful flush
                 self._maybe_downscale_cache(force=True)
-            elif pending_bytes >= self.flush_threshold_bytes:
-                # Reset if we've accumulated enough but time gate prevents flush
-                if current_time - last_flush_time >= 1.0:
-                    with self._lock:
-                        self._pending_flush_bytes = 0
+            elif pending_bytes >= self.flush_threshold_bytes and current_time - last_flush_time >= 1.0:
+                with self._lock:
+                    self._pending_flush_bytes = 0
         except Exception as e:
-            # On error, try to flush anyway and reset state
             logger.debug(f"CUDA flush error: {e}")
             try:
                 torch.cuda.empty_cache()
@@ -646,10 +152,7 @@
                 self._last_cuda_flush = current_time
 
     def _get_total_cuda_memory(self) -> tuple[int, int]:
-        """Get total allocated and reserved memory across all CUDA devices
-
-        FIX #9: Multi-GPU support
-        """
+        """Get total allocated and reserved memory across all CUDA devices."""
         if not torch.cuda.is_available():
             return 0, 0
 
@@ -662,24 +165,18 @@
                 allocated += torch.cuda.memory_allocated(device_id)
                 reserved += torch.cuda.memory_reserved(device_id)
         except Exception:
-            # Fallback to default device
             allocated = torch.cuda.memory_allocated()
             reserved = torch.cuda.memory_reserved()
 
         return allocated, reserved
 
-    def clear(self):
-        """Clear cache and free GPU memory
-
-        FIX #10: Optimized implementation - removed inefficient del loop
-        FIX #11: CUDA flush outside lock
-        """
-        with self._lock:
-            self.cache.clear()  # Python GC handles cleanup, no need for del loop
+    def clear(self) -> None:
+        """Clear cache and free GPU memory."""
+        with self._lock:
+            self.cache.clear()
             self.current_size = 0
             self._pending_flush_bytes = 0
 
-        # FIX #12: CUDA flush outside lock to prevent blocking
         if torch.cuda.is_available():
             try:
                 torch.cuda.empty_cache()
@@ -687,17 +184,12 @@
                 pass
             self._maybe_downscale_cache(force=True)
 
-    def reset(self):
-        """Alias for clear() for backward compatibility"""
+    def reset(self) -> None:
+        """Alias for clear() for backward compatibility."""
         self.clear()
 
-    def _maybe_downscale_cache(self, force: bool = False):
-        """Adapt cache limits to available GPU memory to reduce manual tuning.
-
-        FIX #13: Fixed adaptive downscaling logic
-        - Now properly handles high utilization scenarios
-        - Correctly determines when to downscale
-        """
+    def _maybe_downscale_cache(self, force: bool = False) -> None:
+        """Adapt cache limits to available GPU memory to reduce manual tuning."""
         if not torch.cuda.is_available():
             return
         if not hasattr(torch.cuda, "mem_get_info"):
@@ -710,34 +202,22 @@
         except RuntimeError:
             return
 
-        # Calculate target based on available memory (15% of free)
         target_limit = max(int(free_bytes * 0.15), self.flush_threshold_bytes * 2)
-
-        # FIX #14: Fixed downscaling logic
-        # Downscale if ANY of these conditions are true:
-        # 1. Forced (after clear or flush)
-        # 2. Cache is >75% full AND target is less than current max
-        # 3. Target is significantly less than current max (memory pressure)
 
         with self._lock:
             current_max = self.max_size_bytes
             current_usage = self.current_size
 
         should_downscale = False
-
         if force:
             should_downscale = True
         elif current_usage > current_max * 0.75 and target_limit < current_max:
-            # High utilization AND memory pressure
             should_downscale = True
         elif target_limit < current_max * 0.7:
-            # Significant memory pressure (target is <70% of current)
             should_downscale = True
 
         if should_downscale:
-            # Don't shrink below minimum threshold
             new_cap = max(target_limit, self.flush_threshold_bytes * 2)
-            # Don't expand beyond original max
             new_cap = min(new_cap, self._original_max_size_bytes)
 
             if new_cap < current_max:
@@ -752,35 +232,15 @@
                 self._adaptive_resize_attempts += 1
 
     def get_stats(self) -> Dict[str, Any]:
-        """Get cache statistics
-
-        FIX #15: Added lock protection for thread-safe stats reading
-        """
+        """Get cache statistics."""
         with self._lock:
             total = self.hits + self.misses
             return {
->>>>>>> Stashed changes
                 "hits": self.hits,
                 "misses": self.misses,
                 "hit_rate": self.hits / total if total > 0 else 0,
                 "size_mb": self.current_size / (1024 * 1024),
                 "max_size_mb": self.max_size_bytes / (1024 * 1024),
-<<<<<<< Updated upstream
-                "original_max_size_mb": self._original_max_size_bytes / (1024 * 1024),
                 "entries": len(self.cache),
                 "pending_flush_mb": self._pending_flush_bytes / (1024 * 1024),
-            }
-
-            if self.enable_adaptive_sizing:
-                stats.update({
-                    "adaptive_downscales": self._capacity_downscale_count,
-                    "adaptive_upscales": self._capacity_upscale_count,
-                })
-
-            return stats
-=======
-                "entries": len(self.cache),
-                "pending_flush_mb": self._pending_flush_bytes / (1024 * 1024)
-            }
->>>>>>> Stashed changes
->>>>>>> 4921905a
+            }