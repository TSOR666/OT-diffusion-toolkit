--- conflicted
+++ resolved
@@ -1,10 +1,10 @@
-<<<<<<< HEAD
 """Configuration primitives for the FastSB-OT solver."""
 
 from __future__ import annotations
 
 import os
 import random
+import threading
 from dataclasses import dataclass, field
 from enum import Enum
 from typing import Callable, List, Optional, Literal
@@ -17,6 +17,7 @@
 Version = common.Version
 NUMPY_AVAILABLE = common.NUMPY_AVAILABLE
 _CACHED_DEVICE_PROPERTIES = common._CACHED_DEVICE_PROPERTIES
+_DEVICE_CACHE_LOCK = threading.Lock()
 np = getattr(common, "np", None)
 
 __all__ = ["QualityPreset", "FastSBOTConfig"]
@@ -72,7 +73,7 @@
     legacy_transport_mode: bool = False
 
     # Quality enhancements
-    corrector_steps: int = field(init=False)
+    corrector_steps: Optional[int] = None
     corrector_snr: float = 0.25
     freq_weighting: bool = True
 
@@ -155,9 +156,10 @@
     _sinkhorn_iterations: int = field(init=False, default=50)
 
     def __post_init__(self) -> None:
-        """Set parameters based on quality preset and apply seed"""
+        """Set parameters based on quality preset, validate, and apply seed"""
         self._apply_quality_preset()
         self._apply_hardware_config()
+        self._validate_config()
         self._apply_seed()
 
     def _apply_quality_preset(self) -> None:
@@ -169,10 +171,10 @@
             "extreme": (2, 100)
         }
 
-        if self.quality in presets:
-            self.corrector_steps, sinkhorn_iterations = presets[self.quality]
-        else:
-            self.corrector_steps, sinkhorn_iterations = presets["balanced"]
+        default_corrector, sinkhorn_iterations = presets.get(self.quality, presets["balanced"])
+
+        if self.corrector_steps is None:
+            self.corrector_steps = default_corrector
 
         self._sinkhorn_iterations = sinkhorn_iterations
 
@@ -180,10 +182,10 @@
         """Apply hardware-specific adjustments with memory limits"""
         if torch.cuda.is_available():
             device_id = torch.cuda.current_device()
-            if device_id not in _CACHED_DEVICE_PROPERTIES:
-                _CACHED_DEVICE_PROPERTIES[device_id] = torch.cuda.get_device_properties(device_id)
-
-            props = _CACHED_DEVICE_PROPERTIES[device_id]
+            with _DEVICE_CACHE_LOCK:
+                if device_id not in _CACHED_DEVICE_PROPERTIES:
+                    _CACHED_DEVICE_PROPERTIES[device_id] = torch.cuda.get_device_properties(device_id)
+                props = _CACHED_DEVICE_PROPERTIES[device_id]
             capability = props.major, props.minor
             total_memory = props.total_memory
 
@@ -215,6 +217,53 @@
             self.use_channels_last = False
             self.legacy_transport_mode = True
 
+    def _validate_config(self) -> None:
+        """Validate configuration parameter ranges and consistency."""
+        if not (0 <= self.ddim_eta <= 1):
+            raise ValueError(
+                f"ddim_eta must be in [0, 1], got {self.ddim_eta}. "
+                "Use 0 for deterministic DDIM, 1 for DDPM-like sampling."
+            )
+
+        if not (0.5 < self.dynamic_thresholding_percentile < 1.0):
+            raise ValueError(
+                f"dynamic_thresholding_percentile must be in (0.5, 1.0), got {self.dynamic_thresholding_percentile}. "
+                "Values below 0.5 clip below median, values at 1.0 disable clipping."
+            )
+
+        if self.guidance_scale < 0:
+            raise ValueError(f"guidance_scale must be non-negative, got {self.guidance_scale}")
+        if self.guidance_scale > 5.0:
+            logger.warning(
+                f"guidance_scale ({self.guidance_scale}) is unusually high. "
+                "Recommended range: 1.0-2.0 for score scaling (this is NOT CFG)."
+            )
+
+        if self.training_max_patch_size is not None:
+            if self.training_max_patch_size < 64:
+                raise ValueError(
+                    f"training_max_patch_size ({self.training_max_patch_size}) is too small. "
+                    "Minimum recommended: 64 pixels."
+                )
+            if self.training_max_patch_size > self.max_patch_size * 2:
+                logger.warning(
+                    f"training_max_patch_size ({self.training_max_patch_size}) is much larger than "
+                    f"max_patch_size ({self.max_patch_size}). This may cause distribution shift during inference. "
+                    "Consider increasing max_patch_size."
+                )
+
+        if self.eps <= 0:
+            raise ValueError(f"eps must be positive, got {self.eps}")
+
+        if not (0 < self.corrector_snr <= 1.0):
+            logger.warning(
+                f"corrector_snr ({self.corrector_snr}) is outside typical range (0, 1]. "
+                "This may cause instability in corrector steps."
+            )
+
+        if not (0 <= self.momentum_beta < 1.0):
+            raise ValueError(f"momentum_beta must be in [0, 1), got {self.momentum_beta}")
+
     def _apply_seed(self) -> None:
         """Apply seed for reproducibility with optional deterministic RNG"""
         if self.seed is not None:
@@ -251,542 +300,3 @@
                         logger.warning(f"Deterministic algorithms requested but not fully available: {e}. "
                                        f"Some operations (FFT, Triton) may not be deterministic.")
 
-=======
-"""Configuration primitives for the FastSB-OT solver."""
-
-from __future__ import annotations
-
-import os
-import random
-from dataclasses import dataclass, field
-from enum import Enum
-from typing import Callable, List, Optional, Literal
-
-import torch
-
-from . import common
-<<<<<<< Updated upstream
-=======
-import threading
->>>>>>> Stashed changes
-
-logger = common.logger
-Version = common.Version
-NUMPY_AVAILABLE = common.NUMPY_AVAILABLE
-_CACHED_DEVICE_PROPERTIES = common._CACHED_DEVICE_PROPERTIES
-<<<<<<< Updated upstream
-np = getattr(common, "np", None)
-
-__all__ = ["QualityPreset", "FastSBOTConfig", "apply_config_seed"]
-=======
-_DEVICE_CACHE_LOCK = threading.Lock()  # Thread-safe cache access
-np = getattr(common, "np", None)
-
-__all__ = ["QualityPreset", "FastSBOTConfig"]
->>>>>>> Stashed changes
-
-
-class QualityPreset(Enum):
-    """Quality presets for different speed/quality tradeoffs"""
-    DRAFT = "draft"
-    BALANCED = "balanced"
-    ULTRA = "ultra"
-    EXTREME = "extreme"
-
-
-@dataclass
-class FastSBOTConfig:
-    """Configuration for the FastSB-OT Solver with enhanced sampling controls.
-
-    Key parameters:
-        eps: OT regularization parameter
-        guidance_scale: Score scaling factor (1.0-2.0 recommended, NOT CFG)
-        use_ddim_sampling: Use DDIM instead of DDPM
-        ddim_eta: Stochasticity for DDIM (0=deterministic, 1=DDPM)
-        discrete_timesteps: Whether model expects discrete timestep indices
-        use_score_correction: Apply curvature-based score correction
-        use_dynamic_thresholding: Apply dynamic thresholding to predictions
-    """
-    # Basic parameters
-    eps: float = 0.01
-    adaptive_eps: bool = True
-
-    # Resolution handling
-    progressive_generation: bool = True
-    patch_based: bool = True
-    max_patch_size: int = 512
-    patch_overlap_ratio: float = 0.25
-    adaptive_patch_size: bool = True
-
-    # Training patch size override
-    training_max_patch_size: Optional[int] = None
-
-    # Computational methods
-    quality: str = "balanced"
-    method: Literal["compiled", "iterative", "hybrid", "fisher"] = "hybrid"
-
-    # Memory optimization
-    memory_efficient: bool = True
-    use_mixed_precision: bool = True
-    use_bfloat16: bool = False
-    max_batch_per_device: Optional[int] = None
-    cache_size_mb: int = 1024
-    max_cache_entries: int = 50
-    memory_limit_ot_mb: int = 100
-    legacy_transport_mode: bool = False
-
-    # Quality enhancements
-<<<<<<< Updated upstream
-    # FIX: Allow user to override corrector_steps by making it Optional
-    corrector_steps: Optional[int] = None
-=======
-    corrector_steps: int = field(init=False)
->>>>>>> Stashed changes
-    corrector_snr: float = 0.25
-    freq_weighting: bool = True
-
-    # Mathematical enhancements
-    use_momentum_transport: bool = True
-    momentum_beta: float = 0.9
-    use_hierarchical_bridge: bool = True
-    hierarchical_scales: List[float] = field(default_factory=lambda: [1.0, 0.5, 0.25])
-    use_fisher_geometry: bool = True
-    use_adaptive_langevin: bool = True
-    control_variate_strength: float = 0.1
-
-    # Critical compilation and precision settings
-    use_fp32_fisher: bool = True
-    use_fp32_time: bool = True
-    batch_ot_method: str = "sliced"
-    sliced_ot_projections: int = 100
-
-    # Enhanced compilation settings
-    seed: Optional[int] = None
-    warmup: bool = True
-    compile_mode: str = "reduce-overhead"
-    use_triton_kernels: bool = True
-    enable_cpu_compile: bool = False
-    use_dynamic_compilation: bool = True
-    max_compiled_shapes: int = 256
-    compile_timeout: float = 30.0
-
-    # Cache management
-    cuda_cache_flush_watermark: float = 0.8
-    global_compile_cache: bool = True
-    global_cache_size_mb: int = 1024
-    cuda_cache_flush_threshold_mb: int = 32
-
-    # Advanced parameters
-    landmark_ratio: float = 0.1
-    sinkhorn_tolerance: float = 1e-6
-    critical_alpha_thresholds: List[float] = field(default_factory=lambda: [0.9, 0.5, 0.1])
-    sliced_ot_projection_fn: Optional[Callable[[int, int], int]] = None
-
-    # Transport parameters
-    transport_gamma: float = 0.5
-    transport_weight_min: float = 0.2
-    transport_weight_max: float = 0.8
-    ot_eps_min: float = 5e-3
-
-    # Operational settings
-    enable_profiling: bool = False
-    profiler_trace_path: Optional[str] = None
-    log_level: str = "INFO"
-
-    # Deterministic RNG hook
-<<<<<<< Updated upstream
-    # FIX: Remove default generator creation - solver will create device-appropriate generator
-=======
->>>>>>> Stashed changes
-    generator: Optional[torch.Generator] = None
-
-    # ENHANCED SAMPLING PARAMETERS
-    # Sampling improvements
-    variance_preserving_sampling: bool = True
-    use_score_correction: bool = False
-    use_learned_variance: bool = False
-    use_dynamic_thresholding: bool = True
-    dynamic_thresholding_percentile: float = 0.995
-    dynamic_thresholding_adaptive_floor: bool = True  # POLISH: Added adaptive floor option
-    discrete_timesteps: bool = False  # Set True if model expects discrete timesteps
-    num_timesteps: int = 1000  # Total number of training timesteps
-
-    # DDIM sampling
-    use_ddim_sampling: bool = True
-    ddim_eta: float = 0.0  # 0 for deterministic, 1 for DDPM
-
-    # Guidance
-    guidance_scale: float = 1.0  # Score direction scaling (NOT CFG), use 1.0-2.0 for best results
-    guidance_mode: str = "score"  # POLISH: "score" or "noise" mode
-
-    # Improved noise schedule
-    use_cosine_schedule: bool = False
-    beta_start: float = 0.0001
-    beta_end: float = 0.02
-
-    # Internal fields
-    _sinkhorn_iterations: int = field(init=False, default=50)
-
-    def __post_init__(self):
-<<<<<<< Updated upstream
-        """Set parameters based on quality preset and hardware capabilities.
-
-        CRITICAL FIX: Removed global seed application from init.
-        Seeds should be applied explicitly by calling apply_config_seed(config)
-        to avoid "action at a distance" bugs in multi-model environments.
-        """
-        self._apply_quality_preset()
-        self._apply_hardware_config()
-        # REMOVED: self._apply_seed() - use apply_config_seed(config) instead
-
-    def _apply_quality_preset(self):
-        """Apply quality preset settings (non-destructive).
-
-        FIX: Only apply defaults if user didn't explicitly set values.
-        """
-=======
-        """Set parameters based on quality preset and apply seed"""
-        self._apply_quality_preset()
-        self._apply_hardware_config()
-        self._validate_config()
-        self._apply_seed()
-
-    def _apply_quality_preset(self):
-        """Apply quality preset settings"""
->>>>>>> Stashed changes
-        presets = {
-            "draft": (0, 10),
-            "balanced": (0, 50),
-            "ultra": (1, 50),
-            "extreme": (2, 100)
-        }
-
-<<<<<<< Updated upstream
-        default_corrector, default_sinkhorn = presets.get(self.quality, presets["balanced"])
-
-        # Only override if not explicitly set by user
-        if self.corrector_steps is None:
-            self.corrector_steps = default_corrector
-
-        self._sinkhorn_iterations = default_sinkhorn
-
-    def _apply_hardware_config(self):
-        """Apply hardware-specific adjustments with memory limits (safe fallback).
-
-        FIX: Wrapped in try/except to handle edge cases in CUDA initialization.
-        FIX: Only suggest bfloat16, don't override user's explicit choice.
-        """
-        try:
-            if torch.cuda.is_available():
-                device_id = torch.cuda.current_device()
-                if device_id not in _CACHED_DEVICE_PROPERTIES:
-                    _CACHED_DEVICE_PROPERTIES[device_id] = torch.cuda.get_device_properties(device_id)
-
-                props = _CACHED_DEVICE_PROPERTIES[device_id]
-                capability = props.major, props.minor
-                total_memory = props.total_memory
-
-                # Only use channels_last on Ampere+ (capability >= 8.0)
-                self.use_channels_last = capability[0] >= 8
-
-                # FIX: Only enable bfloat16 if user hasn't explicitly disabled it
-                # Store suggestion for logging, but don't override user choice
-                if capability[0] >= 8 and self.quality in ["ultra", "extreme"]:
-                    if not hasattr(self, '_user_set_bfloat16'):
-                        # No way to detect if user set it with dataclasses,
-                        # so we accept this limitation and just log
-                        if not self.use_bfloat16:
-                            logger.debug(f"GPU supports bfloat16 (Ampere+) but not enabled. "
-                                       f"Consider setting use_bfloat16=True for {self.quality} quality.")
-                    # DO NOT override: self.use_bfloat16 = True
-
-                legacy_gpu = capability[0] < 7
-                if legacy_gpu:
-                    # Triton kernels require Volta+ for stable performance
-                    self.use_triton_kernels = False
-                    self.legacy_transport_mode = True
-                else:
-                    self.legacy_transport_mode = False
-
-                if self.adaptive_patch_size:
-                    if total_memory < 8e9:
-                        self.max_patch_size = min(self.max_patch_size, 256)
-                        self.memory_limit_ot_mb = 50
-                    elif total_memory < 16e9:
-                        self.max_patch_size = min(self.max_patch_size, 384)
-                        self.memory_limit_ot_mb = 100
-                    else:
-                        self.memory_limit_ot_mb = 200
-            else:
-                self.use_channels_last = False
-                self.legacy_transport_mode = True
-
-        except (RuntimeError, AssertionError) as e:
-            # Handle CUDA initialization edge cases gracefully
-            logger.warning(f"Hardware config detection failed: {e}. Using safe defaults.")
-            self.use_channels_last = False
-            self.legacy_transport_mode = True
-            self.use_triton_kernels = False
-
-    def _apply_seed(self):
-        """DEPRECATED: Use apply_config_seed(config) instead.
-
-        This method is kept for backward compatibility but does nothing.
-        Global seed application must be explicit to avoid side effects.
-        """
-        logger.warning(
-            "FastSBOTConfig._apply_seed() is deprecated. "
-            "Use apply_config_seed(config) to explicitly apply seeds. "
-            "This avoids unintended global state modifications."
-        )
-
-
-def apply_config_seed(config: FastSBOTConfig, device: Optional[torch.device] = None) -> Optional[torch.Generator]:
-    """Apply seed from config to global RNG state and create device-appropriate generator.
-
-    CRITICAL: This function modifies global state (torch.manual_seed, etc.).
-    Only call this once at the beginning of your training/inference pipeline.
-
-    Args:
-        config: FastSBOTConfig instance with seed configuration
-        device: Device for generator (None = CPU, 'cuda' = current CUDA device)
-
-    Returns:
-        torch.Generator seeded appropriately, or None if config.seed is None
-
-    Example:
-        config = FastSBOTConfig(seed=42)
-        generator = apply_config_seed(config, device='cuda')
-        # Now all torch operations use seed 42, and generator is CUDA-compatible
-
-    Warning:
-        Do NOT call this in:
-        - Dataloader worker processes (will break data augmentation)
-        - Inside training loops (will freeze randomness)
-        - Libraries/modules (breaks composability)
-    """
-    if config.seed is None:
-        return config.generator  # Return existing generator if any
-
-    # Apply global seeds
-    random.seed(config.seed)
-    if NUMPY_AVAILABLE:
-        np.random.seed(config.seed)
-    torch.manual_seed(config.seed)
-
-    if torch.cuda.is_available():
-        torch.cuda.manual_seed_all(config.seed)
-
-    # Handle deterministic mode
-    deterministic = os.environ.get("FASTSBOT_DETERMINISTIC", "0") == "1"
-    if torch.cuda.is_available():
-        torch.backends.cudnn.deterministic = deterministic
-        torch.backends.cudnn.benchmark = not deterministic
-
-        if deterministic and hasattr(torch, 'use_deterministic_algorithms'):
-            try:
-                torch.use_deterministic_algorithms(True)
-            except Exception as e:
-                logger.warning(
-                    f"Deterministic algorithms requested but not fully available: {e}. "
-                    f"Some operations (FFT, Triton) may not be deterministic."
-                )
-
-    # Create or update generator with correct device
-    generator = config.generator
-
-    if generator is None:
-        # Create new generator on specified device
-        if device is None or device.type == 'cpu':
-            generator = torch.Generator(device='cpu')
-        else:
-            # Create generator on specified device (e.g., 'cuda')
-            try:
-                generator = torch.Generator(device=device)
-            except Exception as e:
-                logger.warning(f"Failed to create generator on {device}: {e}. Using CPU generator.")
-                generator = torch.Generator(device='cpu')
-    else:
-        # Migrate existing generator if needed
-        if device is not None and generator.device.type != device.type:
-            logger.warning(
-                f"Config generator is on {generator.device}, but {device} requested. "
-                f"Creating new generator on {device}."
-            )
-            try:
-                generator = torch.Generator(device=device)
-            except Exception:
-                pass  # Keep existing generator
-
-    # Seed the generator
-    if generator is not None:
-        try:
-            generator.manual_seed(config.seed)
-        except Exception as e:
-            logger.warning(f"Failed to seed generator: {e}")
-
-    # Update config with the generator
-    config.generator = generator
-
-    logger.info(f"Applied seed {config.seed} (deterministic={deterministic}, device={generator.device if generator else 'none'})")
-
-    return generator
-=======
-        if self.quality in presets:
-            self.corrector_steps, sinkhorn_iterations = presets[self.quality]
-        else:
-            self.corrector_steps, sinkhorn_iterations = presets["balanced"]
-
-        self._sinkhorn_iterations = sinkhorn_iterations
-
-    def _apply_hardware_config(self):
-        """Apply hardware-specific adjustments with memory limits"""
-        if torch.cuda.is_available():
-            device_id = torch.cuda.current_device()
-
-            # Thread-safe device property caching
-            with _DEVICE_CACHE_LOCK:
-                if device_id not in _CACHED_DEVICE_PROPERTIES:
-                    _CACHED_DEVICE_PROPERTIES[device_id] = torch.cuda.get_device_properties(device_id)
-                props = _CACHED_DEVICE_PROPERTIES[device_id]
-            capability = props.major, props.minor
-            total_memory = props.total_memory
-
-            # Only use channels_last on Ampere+ (capability >= 8.0)
-            self.use_channels_last = capability[0] >= 8
-
-            if capability[0] >= 8 and self.quality in ["ultra", "extreme"]:
-                self.use_bfloat16 = True
-
-            legacy_gpu = capability[0] < 7
-            if legacy_gpu:
-                # Triton kernels require Volta+ for stable performance
-                self.use_triton_kernels = False
-                # Keep hierarchical bridge available but force safer precision later
-                self.legacy_transport_mode = True
-            else:
-                self.legacy_transport_mode = False
-
-            if self.adaptive_patch_size:
-                if total_memory < 8e9:
-                    self.max_patch_size = min(self.max_patch_size, 256)
-                    self.memory_limit_ot_mb = 50
-                elif total_memory < 16e9:
-                    self.max_patch_size = min(self.max_patch_size, 384)
-                    self.memory_limit_ot_mb = 100
-                else:
-                    self.memory_limit_ot_mb = 200
-        else:
-            self.use_channels_last = False
-            self.legacy_transport_mode = True
-
-    def _validate_config(self):
-        """Validate configuration parameter ranges and consistency
-
-        Raises ValueError for invalid configurations, logs warnings for potentially problematic settings
-        """
-        # Validate DDIM eta range
-        if not (0 <= self.ddim_eta <= 1):
-            raise ValueError(
-                f"ddim_eta must be in [0, 1], got {self.ddim_eta}. "
-                f"Use 0 for deterministic DDIM, 1 for DDPM-like sampling."
-            )
-
-        # Validate dynamic thresholding percentile
-        if not (0.5 < self.dynamic_thresholding_percentile < 1.0):
-            raise ValueError(
-                f"dynamic_thresholding_percentile must be in (0.5, 1.0), "
-                f"got {self.dynamic_thresholding_percentile}. "
-                f"Values below 0.5 clip below median, values at 1.0 disable clipping."
-            )
-
-        # Validate guidance scale
-        if self.guidance_scale < 0:
-            raise ValueError(f"guidance_scale must be non-negative, got {self.guidance_scale}")
-
-        if self.guidance_scale > 5.0:
-            logger.warning(
-                f"guidance_scale ({self.guidance_scale}) is unusually high. "
-                f"Recommended range: 1.0-2.0 for score scaling (this is NOT CFG)."
-            )
-
-        # Validate training patch size
-        if self.training_max_patch_size is not None:
-            if self.training_max_patch_size < 64:
-                raise ValueError(
-                    f"training_max_patch_size ({self.training_max_patch_size}) is too small. "
-                    f"Minimum recommended: 64 pixels."
-                )
-
-            if self.training_max_patch_size > self.max_patch_size * 2:
-                logger.warning(
-                    f"training_max_patch_size ({self.training_max_patch_size}) is much larger than "
-                    f"max_patch_size ({self.max_patch_size}). This may cause distribution shift during inference. "
-                    f"Consider increasing max_patch_size."
-                )
-
-        # Validate eps
-        if self.eps <= 0:
-            raise ValueError(f"eps must be positive, got {self.eps}")
-
-        # Validate corrector SNR
-        if not (0 < self.corrector_snr <= 1.0):
-            logger.warning(
-                f"corrector_snr ({self.corrector_snr}) is outside typical range (0, 1]. "
-                f"This may cause instability in corrector steps."
-            )
-
-        # Validate momentum beta
-        if not (0 <= self.momentum_beta < 1.0):
-            raise ValueError(
-                f"momentum_beta must be in [0, 1), got {self.momentum_beta}"
-            )
-
-    def _apply_seed(self):
-        """Apply seed for reproducibility with optional deterministic RNG"""
-        if self.seed is not None:
-            random.seed(self.seed)
-            # Only seed NumPy if it's available
-            if NUMPY_AVAILABLE:
-                np.random.seed(self.seed)
-            torch.manual_seed(self.seed)
-
-            if self.generator is None:
-                try:
-                    # Create CPU generator by default; solver will migrate to device as needed
-                    self.generator = torch.Generator()
-                    self.generator.manual_seed(self.seed)
-                except Exception as e:
-                    logger.warning(
-                        f"Failed to create/seed generator: {e}. "
-                        f"Sampling may not be fully deterministic."
-                    )
-                    self.generator = None
-            else:
-                # Generator already exists, try to seed it
-                try:
-                    self.generator.manual_seed(self.seed)
-                except Exception as e:
-                    logger.warning(
-                        f"Failed to seed existing generator: {e}. "
-                        f"Generator may use different seed than config.seed."
-                    )
-
-            if torch.cuda.is_available():
-                torch.cuda.manual_seed_all(self.seed)
-
-                deterministic = os.environ.get("FASTSBOT_DETERMINISTIC", "0") == "1"
-                torch.backends.cudnn.deterministic = deterministic
-                torch.backends.cudnn.benchmark = not deterministic
-
-                # Safer deterministic algorithms - wrap with try/except
-                if deterministic and hasattr(torch, 'use_deterministic_algorithms'):
-                    try:
-                        torch.use_deterministic_algorithms(True)
-                    except Exception as e:
-                        logger.warning(f"Deterministic algorithms requested but not fully available: {e}. "
-                                       f"Some operations (FFT, Triton) may not be deterministic.")
->>>>>>> Stashed changes
-
-
->>>>>>> 4921905a
