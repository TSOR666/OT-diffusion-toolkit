import torch

from SPOT.constants import EPSILON_CLAMP
from SPOT.schedules import CosineSchedule, LinearSchedule


def _finite_difference_beta(schedule, t_scalar: float, delta: float = 1e-3) -> torch.Tensor:
    """Numerically approximate -d(lambda)/dt via central difference on lambda(t).

    Note: Using delta=1e-3 provides a good balance between truncation error (O(delta^2))
    and floating-point precision loss from subtracting nearly-equal numbers.
    Smaller deltas (e.g., 1e-4 to 1e-7) suffer from catastrophic cancellation.
    """
    t_plus = torch.tensor([min(1.0, t_scalar + delta)], dtype=torch.float32)
    t_minus = torch.tensor([max(0.0, t_scalar - delta)], dtype=torch.float32)
    lambda_plus = schedule.lambda_(t_plus)
    lambda_minus = schedule.lambda_(t_minus)
    return -((lambda_plus - lambda_minus) / (t_plus - t_minus))


def _linear_lambda_derivative(schedule, t_scalar: float) -> torch.Tensor:
    t = torch.tensor([t_scalar], dtype=torch.float64, requires_grad=True)
    beta0, beta1 = schedule.beta_start, schedule.beta_end
    integral = beta0 * t + 0.5 * (beta1 - beta0) * t * t
    alpha_bar = torch.exp(-integral)
    sigma_sq = (1.0 - alpha_bar).clamp_min(EPSILON_CLAMP)
    lambda_val = torch.log(alpha_bar / sigma_sq)
    lambda_val.backward()
    return -t.grad.float()


def test_linear_schedule_beta_matches_lambda_derivative():
    schedule = LinearSchedule()
    t = 0.5
    beta_analytic = schedule.beta(torch.tensor([t], dtype=torch.float32))
<<<<<<< HEAD
    beta_autograd = _linear_lambda_derivative(schedule, t)
    torch.testing.assert_close(beta_analytic, beta_autograd, rtol=1e-4, atol=1e-4)
=======
    beta_fd = _finite_difference_beta(schedule, t)
    # Tolerance of 1% accounts for finite difference truncation error O(delta^2)
    # and floating-point precision limits
    torch.testing.assert_close(beta_analytic, beta_fd, rtol=1e-2, atol=1e-2)
>>>>>>> 83079cea


def test_cosine_schedule_beta_matches_lambda_derivative():
    schedule = CosineSchedule()
    t = 0.3
    beta_analytic = schedule.beta(torch.tensor([t], dtype=torch.float32))
    beta_fd = _finite_difference_beta(schedule, t)
    torch.testing.assert_close(beta_analytic, beta_fd, rtol=1e-3, atol=1e-3)


def test_linear_schedule_beta_dtype_invariant():
    t = 0.7
    beta_fp32 = LinearSchedule(dtype=torch.float32).beta(torch.tensor([t], dtype=torch.float32))
    beta_fp16 = LinearSchedule(dtype=torch.float16).beta(torch.tensor([t], dtype=torch.float32))
    torch.testing.assert_close(beta_fp16, beta_fp32, rtol=1e-5, atol=1e-5)<|MERGE_RESOLUTION|>--- conflicted
+++ resolved
@@ -33,15 +33,8 @@
     schedule = LinearSchedule()
     t = 0.5
     beta_analytic = schedule.beta(torch.tensor([t], dtype=torch.float32))
-<<<<<<< HEAD
     beta_autograd = _linear_lambda_derivative(schedule, t)
     torch.testing.assert_close(beta_analytic, beta_autograd, rtol=1e-4, atol=1e-4)
-=======
-    beta_fd = _finite_difference_beta(schedule, t)
-    # Tolerance of 1% accounts for finite difference truncation error O(delta^2)
-    # and floating-point precision limits
-    torch.testing.assert_close(beta_analytic, beta_fd, rtol=1e-2, atol=1e-2)
->>>>>>> 83079cea
 
 
 def test_cosine_schedule_beta_matches_lambda_derivative():
